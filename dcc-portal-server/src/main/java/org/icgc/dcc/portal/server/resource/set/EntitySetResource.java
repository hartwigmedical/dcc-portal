/*
 * Copyright (c) 2016 The Ontario Institute for Cancer Research. All rights reserved.                             
 *                                                                                                               
 * This program and the accompanying materials are made available under the terms of the GNU Public License v3.0.
 * You should have received a copy of the GNU General Public License along with                                  
 * this program. If not, see <http://www.gnu.org/licenses/>.                                                     
 *                                                                                                               
 * THIS SOFTWARE IS PROVIDED BY THE COPYRIGHT HOLDERS AND CONTRIBUTORS "AS IS" AND ANY                           
 * EXPRESS OR IMPLIED WARRANTIES, INCLUDING, BUT NOT LIMITED TO, THE IMPLIED WARRANTIES                          
 * OF MERCHANTABILITY AND FITNESS FOR A PARTICULAR PURPOSE ARE DISCLAIMED. IN NO EVENT                           
 * SHALL THE COPYRIGHT HOLDER OR CONTRIBUTORS BE LIABLE FOR ANY DIRECT, INDIRECT,                                
 * INCIDENTAL, SPECIAL, EXEMPLARY, OR CONSEQUENTIAL DAMAGES (INCLUDING, BUT NOT LIMITED                          
 * TO, PROCUREMENT OF SUBSTITUTE GOODS OR SERVICES; LOSS OF USE, DATA, OR PROFITS;                               
 * OR BUSINESS INTERRUPTION) HOWEVER CAUSED AND ON ANY THEORY OF LIABILITY, WHETHER                              
 * IN CONTRACT, STRICT LIABILITY, OR TORT (INCLUDING NEGLIGENCE OR OTHERWISE) ARISING IN                         
 * ANY WAY OUT OF THE USE OF THIS SOFTWARE, EVEN IF ADVISED OF THE POSSIBILITY OF SUCH DAMAGE.
 */
package org.icgc.dcc.portal.server.resource.set;

import static com.google.common.net.HttpHeaders.CONTENT_DISPOSITION;
import static com.sun.jersey.core.header.ContentDisposition.type;
import static javax.ws.rs.core.MediaType.APPLICATION_JSON;
import static javax.ws.rs.core.Response.Status.CREATED;
import static org.icgc.dcc.portal.server.resource.Resources.API_ASYNC;
import static org.icgc.dcc.portal.server.resource.Resources.API_ENTITY_SET_DEFINITION_VALUE;
import static org.icgc.dcc.portal.server.resource.Resources.API_ENTITY_SET_ID_PARAM;
import static org.icgc.dcc.portal.server.resource.Resources.API_ENTITY_SET_ID_VALUE;
import static org.icgc.dcc.portal.server.resource.Resources.API_ENTITY_SET_UPDATE_NAME;
import static org.icgc.dcc.portal.server.resource.Resources.API_ENTITY_SET_UPDATE_PARAM;
import static org.icgc.dcc.portal.server.util.MediaTypes.TEXT_TSV;

import java.util.ArrayList;
import java.util.Arrays;
import java.util.Collections;
import java.util.Date;
import java.util.List;
import java.util.Set;
import java.util.UUID;

import javax.ws.rs.Consumes;
import javax.ws.rs.DefaultValue;
import javax.ws.rs.FormParam;
import javax.ws.rs.GET;
import javax.ws.rs.POST;
import javax.ws.rs.PUT;
import javax.ws.rs.Path;
import javax.ws.rs.PathParam;
import javax.ws.rs.Produces;
import javax.ws.rs.QueryParam;
import javax.ws.rs.core.Response;
import javax.ws.rs.core.StreamingOutput;

import org.icgc.dcc.portal.server.model.BaseEntitySet.Type;
import org.icgc.dcc.portal.server.model.DerivedEntitySetDefinition;
import org.icgc.dcc.portal.server.model.EntitySet;
import org.icgc.dcc.portal.server.model.EntitySetDefinition;
import org.icgc.dcc.portal.server.model.UnionUnit;
import org.icgc.dcc.portal.server.model.param.UUIDSetParam;
import org.icgc.dcc.portal.server.resource.Resource;
import org.icgc.dcc.portal.server.service.BadRequestException;
import org.icgc.dcc.portal.server.service.EntitySetService;
import org.icgc.dcc.portal.server.service.NotFoundException;
import org.springframework.beans.factory.annotation.Autowired;
import org.springframework.stereotype.Component;

import com.google.common.collect.ImmutableSet;

import io.swagger.annotations.Api;
import io.swagger.annotations.ApiOperation;
import io.swagger.annotations.ApiParam;
import lombok.NonNull;
import lombok.RequiredArgsConstructor;
import lombok.val;
import lombok.extern.slf4j.Slf4j;

/**
 * End-points that provide various functionalities for entity sets.
 */
@Slf4j
@Component
@Api("/entityset")
@Path("/v1/entityset")
@RequiredArgsConstructor(onConstructor = @__(@Autowired))
public class EntitySetResource extends Resource {

  /**
   * Constants.
   */
  private final static String TYPE_ATTACHMENT = "attachment";
  private static final String EXPORT_FILE_EXTENSION = ".tsv";

  /**
   * Dependencies.
   */
  @NonNull
  private final EntitySetService service;

  @GET
  @Path("/sets/{" + API_ENTITY_SET_ID_PARAM + "}")
  @Produces(APPLICATION_JSON)
  @ApiOperation(value = "Retrieves a list of entity sets by their IDs.", response = EntitySet.class, responseContainer = "List")
  public List<EntitySet> getSets(
      @ApiParam(value = API_ENTITY_SET_ID_VALUE, required = true) @PathParam(API_ENTITY_SET_ID_PARAM) final UUIDSetParam entitySetIds) {
    Set<UUID> setIds = null;
    try {
      setIds = entitySetIds.get();
    } catch (Exception e) {
      log.error("Exception occurred while parsing the UUID list from web request: '{}'", entitySetIds);
      log.error("The exception while parsing the UUID list is: ", e);
      throw new BadRequestException("Unable to parse the entitySetId parameter.");
    }
    log.debug("Received a getSets request for these lists: '{}'", setIds);
  
    return getSetsByIds(setIds);
  }

  @GET
  @Path("/{" + API_ENTITY_SET_ID_PARAM + "}")
  @Produces(APPLICATION_JSON)
  @ApiOperation(value = "Retrieves an entity set by its ID.", response = EntitySet.class)
  public EntitySet getSet(
      @ApiParam(value = API_ENTITY_SET_ID_VALUE, required = true) @PathParam(API_ENTITY_SET_ID_PARAM) final UUID entitySetId,
      @ApiParam(value = "Include items in the response?", required = true) @QueryParam("includeItems") @DefaultValue("false") final boolean includeItems) {
    val entitySet = this.getEntitySet(entitySetId);

    if (includeItems) {
      val items = service.getSetItems(entitySet);
      entitySet.setItems(items);
    }

    return entitySet;
  }

  /**
   * Updates an entityset.
   * 
   * @param entitySetId path param holding the set id to update.
   * @param setDefinition definition of the set with updated info.
   * @return updated entityset.
   */
  @PUT
  @Path("/{" + API_ENTITY_SET_ID_PARAM + "}")
  @Produces(APPLICATION_JSON)
  @ApiOperation(value = "Retrieves an entity set by its ID.", response = EntitySet.class)
  public EntitySet updateSet(
      @ApiParam(value = API_ENTITY_SET_ID_VALUE, required = true) @PathParam(API_ENTITY_SET_ID_PARAM) final UUID entitySetId,
      @ApiParam(value = API_ENTITY_SET_UPDATE_NAME) @FormParam(API_ENTITY_SET_UPDATE_PARAM) final String newName) {
    val updatedSet = service.updateEntitySet(entitySetId, newName);
    if (updatedSet == null) {
      log.warn("updateEntitySet returns empty. The entitySetId '{}' is most likely invalid.", updatedSet);
      throw new NotFoundException(entitySetId.toString(), API_ENTITY_SET_ID_VALUE);
    }

    return updatedSet;
  }

<<<<<<< HEAD
  /**
   * Updates an entityset.
   * 
   * @param entitySetId path param holding the set id to update.
   * @param setDefinition definition of the set with updated info.
   * @return updated entityset.
   */
  @POST
  @Path("/{" + API_ENTITY_SET_ID_PARAM + "}/unions")
  @Consumes(APPLICATION_JSON)
  @Produces(APPLICATION_JSON)
  @ApiOperation(value = "Retrieves an entity set by its ID.", response = EntitySet.class)
  public EntitySet addToSet(
      @ApiParam(value = API_ENTITY_SET_ID_VALUE, required = true) @PathParam(API_ENTITY_SET_ID_PARAM) final UUID entitySetId,
      @ApiParam(value = API_ENTITY_SET_DEFINITION_VALUE) final EntitySetDefinition modifierSetDefinition) {

    val currentSet = this.getEntitySet(entitySetId);
    val modifierSet = modifierSetDefinition.getType() == Type.FILE ? service
        .createFileEntitySet(modifierSetDefinition) : service.createEntitySet(modifierSetDefinition, false);
    UnionUnit unionUnit1 = new UnionUnit(ImmutableSet.of(modifierSet.getId()), Collections.emptySet());
    UnionUnit unionUnit2 = new UnionUnit(ImmutableSet.of(currentSet.getId()), Collections.emptySet());
    DerivedEntitySetDefinition derivedSetDefinition =
        new DerivedEntitySetDefinition(Arrays.asList(unionUnit1, unionUnit2), currentSet.getName(),
            currentSet.getDescription(), currentSet.getType(), false);
    service.updateEntitySet(entitySetId, derivedSetDefinition);

    return this.getEntitySet(entitySetId);
  }

  /**
   * Updates an entityset.
   * 
   * @param entitySetId path param holding the set id to update.
   * @param setDefinition definition of the set with updated info.
   * @return updated entityset.
   */
  /**
   * @param entitySetId
   * @param modifierSetDefinition
   * @return
   */
  @POST
  @Path("/{" + API_ENTITY_SET_ID_PARAM + "}/differences")
  @Consumes(APPLICATION_JSON)
  @Produces(APPLICATION_JSON)
  @ApiOperation(value = "Retrieves an entity set by its ID.", response = EntitySet.class)
  public EntitySet removeFromSet(
      @ApiParam(value = API_ENTITY_SET_ID_VALUE, required = true) @PathParam(API_ENTITY_SET_ID_PARAM) final UUID entitySetId,
      @ApiParam(value = API_ENTITY_SET_DEFINITION_VALUE) final EntitySetDefinition modifierSetDefinition) {

    val currentSet = this.getEntitySet(entitySetId);
    val modifierSet = modifierSetDefinition.getType() == Type.FILE ? service
        .createFileEntitySet(modifierSetDefinition) : service.createEntitySet(modifierSetDefinition, false);
    UnionUnit unionUnit1 = new UnionUnit(ImmutableSet.of(currentSet.getId()), ImmutableSet.of(modifierSet.getId()));
    DerivedEntitySetDefinition derivedSetDefinition =
        new DerivedEntitySetDefinition(Arrays.asList(unionUnit1), currentSet.getName(),
            currentSet.getDescription(), currentSet.getType(), false);
    service.updateEntitySet(entitySetId, derivedSetDefinition);

    return this.getEntitySet(entitySetId);
  }

  @GET
  @Path("/sets/{" + API_ENTITY_SET_ID_PARAM + "}")
  @Produces(APPLICATION_JSON)
  @ApiOperation(value = "Retrieves a list of entity sets by their IDs.", response = EntitySet.class, responseContainer = "List")
  public List<EntitySet> getSets(
      @ApiParam(value = API_ENTITY_SET_ID_VALUE, required = true) @PathParam(API_ENTITY_SET_ID_PARAM) final UUIDSetParam entitySetIds) {
    Set<UUID> setIds = null;
    try {
      setIds = entitySetIds.get();
    } catch (Exception e) {
      log.error("Exception occurred while parsing the UUID list from web request: '{}'", entitySetIds);
      log.error("The exception while parsing the UUID list is: ", e);
      throw new BadRequestException("Unable to parse the entitySetId parameter.");
    }
    log.debug("Received a getSets request for these lists: '{}'", setIds);

    return getSetsByIds(setIds);
  }

=======
>>>>>>> 973b99ec
  /**
   * This hits the root path of /v1/entityset
   * 
   * @param setDefinition EntitySet definition from client.
   * @param async Defaults to true. Set to false if a synchronous request is needed.
   * @return JSON representation of new entity set.
   */
  @POST
  @Consumes(APPLICATION_JSON)
  @Produces(APPLICATION_JSON)
  @ApiOperation(value = "Creates an entity set from an Advanced Search query.", response = EntitySet.class)
  public Response createSet(
      @ApiParam(value = API_ENTITY_SET_DEFINITION_VALUE) final EntitySetDefinition setDefinition,
      @ApiParam(value = API_ASYNC) @QueryParam("async") @DefaultValue("true") final boolean async) {
    val newSet = service.createEntitySet(setDefinition, async);
    return newSetResponse(newSet);
  }

  /**
   * Endpoint used for creating an entity set from the external repository.
   * 
   * @param setDefinition EntitySet definition from client.
   * @return JSON representation of new entity set.
   */
  @POST
  @Path("/external")
  @Consumes(APPLICATION_JSON)
  @Produces(APPLICATION_JSON)
  @ApiOperation(value = "Creates an entity set from an Repository Browser query.", response = EntitySet.class)
  public Response createExternalSet(
      @ApiParam(value = API_ENTITY_SET_DEFINITION_VALUE) final EntitySetDefinition setDefinition) {
    if (setDefinition.getType() == Type.FILE) {
      val newSet = service.createFileEntitySet(setDefinition);
      return newSetResponse(newSet);
    } else {
      val newSet = service.createExternalEntitySet(setDefinition);
      return newSetResponse(newSet);
    }
  }

  /**
   * Endpoint for creating an entity set from files from a single repository
   * 
   * @param listDefinition EntitySet definition from client.
   * @return JSON representation of new entity set.
   */
  // TODO: Remove and use the other endpoint that now services both use cases.
  @POST
  @Path("/file")
  @Consumes(APPLICATION_JSON)
  @Produces(APPLICATION_JSON)
  @ApiOperation(value = "Creates an entity set from an Repository Query.", response = EntitySet.class)
  public Response createFileSet(
      @ApiParam(value = API_ENTITY_SET_DEFINITION_VALUE) final EntitySetDefinition listDefinition) {
    val filters = listDefinition.getFilters();
    val repoList = filters.path("file").path("repoName").path("is");
    if (!repoList.isMissingNode() && repoList.size() == 1) {
      val newSet = service.createFileEntitySet(listDefinition);
      return newSetResponse(newSet);
    } else {
      throw new BadRequestException("Need to filter by exactly one Repository.");
    }
  }

  @POST
  @Path("/union")
  @Consumes(APPLICATION_JSON)
  @Produces(APPLICATION_JSON)
  @ApiOperation(value = "Creates an entity set by combining two or more existing sets.", response = EntitySet.class)
  public Response unionSets(
      @ApiParam(value = API_ENTITY_SET_DEFINITION_VALUE) final DerivedEntitySetDefinition setDefinition,
      @ApiParam(value = API_ASYNC) @QueryParam("async") @DefaultValue("true") final boolean async) {
    val newSet = service.computeEntitySet(setDefinition, async);

    return newSetResponse(newSet);
  }

  @GET
  @Path("/{" + API_ENTITY_SET_ID_PARAM + "}/export")
  @Produces(TEXT_TSV)
  @ApiOperation(value = "Exports the data of a set as a download in TSV (tab-delimited) format.", response = EntitySet.class)
  public Response exportSetItems(
      @ApiParam(value = API_ENTITY_SET_ID_VALUE, required = true) @PathParam(API_ENTITY_SET_ID_PARAM) final UUID entitySetId) {
    val entitySet = getSet(entitySetId, false);

    if (EntitySet.State.FINISHED != entitySet.getState()) {
      // We return a 204 if the list is not ready.
      return null;
    }

    val attachmentType = type(TYPE_ATTACHMENT)
        .fileName(getFileName(entitySet))
        .creationDate(new Date())
        .build();

    return Response
        .ok((StreamingOutput) outputStream -> service.exportSetItems(entitySet, outputStream))
        .header(CONTENT_DISPOSITION, attachmentType)
        .build();
  }

  private List<EntitySet> getSetsByIds(@NonNull final Set<UUID> ids) {
    val result = new ArrayList<EntitySet>(ids.size());
    for (val id : ids) {
      // Should implement @BindIn in the EntitySetRepository to allow the IN clause instead of doing a loop here.
      val list = service.getEntitySet(id);
      if (null != list) {
        result.add(list);
      }
    }

    return result;
  }

  private static String getFileName(EntitySet list) {
    return list.getType().getName() + "-ids-for-set-" + list.getName() + EXPORT_FILE_EXTENSION;
  }

  private static Response newSetResponse(EntitySet newSet) {
    return Response.status(CREATED)
        .entity(newSet)
        .build();
  }

  private EntitySet getEntitySet(UUID entitySetId) {
    val entitySet = service.getEntitySet(entitySetId);
    if (entitySet == null) {
      log.warn("getEntitySet for the updated set returns empty. The entitySetId '{}' is most likely invalid.",
          entitySetId);
      throw new NotFoundException(entitySetId.toString(), API_ENTITY_SET_ID_VALUE);
    }
    return entitySet;
  }

}<|MERGE_RESOLUTION|>--- conflicted
+++ resolved
@@ -154,7 +154,6 @@
     return updatedSet;
   }
 
-<<<<<<< HEAD
   /**
    * Updates an entityset.
    * 
@@ -236,8 +235,6 @@
     return getSetsByIds(setIds);
   }
 
-=======
->>>>>>> 973b99ec
   /**
    * This hits the root path of /v1/entityset
    * 
