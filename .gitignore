--- conflicted
+++ resolved
@@ -46,11 +46,10 @@
 # Kaleidoscope
 *.orig
 
-<<<<<<< HEAD
+
 # Python
 *.pyc
-=======
+
 # Reference genome databases
 *.fasta
 *.fasta.fai
->>>>>>> 9e1a9e10
