/*
 * Copyright (c) 2015 The Ontario Institute for Cancer Research. All rights reserved.                             
 *                                                                                                               
 * This program and the accompanying materials are made available under the terms of the GNU Public License v3.0.
 * You should have received a copy of the GNU General Public License along with                                  
 * this program. If not, see <http://www.gnu.org/licenses/>.                                                     
 *                                                                                                               
 * THIS SOFTWARE IS PROVIDED BY THE COPYRIGHT HOLDERS AND CONTRIBUTORS "AS IS" AND ANY                           
 * EXPRESS OR IMPLIED WARRANTIES, INCLUDING, BUT NOT LIMITED TO, THE IMPLIED WARRANTIES                          
 * OF MERCHANTABILITY AND FITNESS FOR A PARTICULAR PURPOSE ARE DISCLAIMED. IN NO EVENT                           
 * SHALL THE COPYRIGHT HOLDER OR CONTRIBUTORS BE LIABLE FOR ANY DIRECT, INDIRECT,                                
 * INCIDENTAL, SPECIAL, EXEMPLARY, OR CONSEQUENTIAL DAMAGES (INCLUDING, BUT NOT LIMITED                          
 * TO, PROCUREMENT OF SUBSTITUTE GOODS OR SERVICES; LOSS OF USE, DATA, OR PROFITS;                               
 * OR BUSINESS INTERRUPTION) HOWEVER CAUSED AND ON ANY THEORY OF LIABILITY, WHETHER                              
 * IN CONTRACT, STRICT LIABILITY, OR TORT (INCLUDING NEGLIGENCE OR OTHERWISE) ARISING IN                         
 * ANY WAY OUT OF THE USE OF THIS SOFTWARE, EVEN IF ADVISED OF THE POSSIBILITY OF SUCH DAMAGE.
 */
package org.dcc.portal.pql.ast.visitor;

import static org.assertj.core.api.Assertions.assertThat;
import static org.dcc.portal.pql.ast.builder.FilterBuilders.and;
import static org.dcc.portal.pql.ast.builder.FilterBuilders.eq;
import static org.dcc.portal.pql.ast.builder.FilterBuilders.exists;
import static org.dcc.portal.pql.ast.builder.FilterBuilders.ge;
import static org.dcc.portal.pql.ast.builder.FilterBuilders.gt;
import static org.dcc.portal.pql.ast.builder.FilterBuilders.in;
import static org.dcc.portal.pql.ast.builder.FilterBuilders.le;
import static org.dcc.portal.pql.ast.builder.FilterBuilders.lt;
import static org.dcc.portal.pql.ast.builder.FilterBuilders.missing;
import static org.dcc.portal.pql.ast.builder.FilterBuilders.nested;
import static org.dcc.portal.pql.ast.builder.FilterBuilders.not;
import static org.dcc.portal.pql.ast.builder.FilterBuilders.or;
import static org.dcc.portal.pql.ast.function.FunctionBuilders.count;
import static org.dcc.portal.pql.ast.function.FunctionBuilders.facets;
import static org.dcc.portal.pql.ast.function.FunctionBuilders.facetsAll;
import static org.dcc.portal.pql.ast.function.FunctionBuilders.limit;
import static org.dcc.portal.pql.ast.function.FunctionBuilders.select;
import static org.dcc.portal.pql.ast.function.FunctionBuilders.selectAll;
import static org.dcc.portal.pql.ast.function.SortNode.builder;
import static org.dcc.portal.pql.query.PqlParser.parse;
import static org.dcc.portal.pql.utils.Tests.assertBoolAndGetMustNode;
import static org.dcc.portal.pql.utils.Tests.assertBoolAndGetShouldNode;

import java.util.Optional;

import org.dcc.portal.pql.ast.PqlNode;
import org.dcc.portal.pql.ast.builder.FilterBuilders;
import org.dcc.portal.pql.ast.builder.PqlBuilders;
import org.dcc.portal.pql.ast.builder.PqlSearchBuilder;
import org.dcc.portal.pql.ast.filter.EqNode;
import org.dcc.portal.pql.ast.filter.NeNode;
import org.dcc.portal.pql.es.ast.ExpressionNode;
import org.dcc.portal.pql.es.ast.FieldsNode;
import org.dcc.portal.pql.es.ast.NestedNode;
import org.dcc.portal.pql.es.ast.SortNode;
import org.dcc.portal.pql.es.ast.TerminalNode;
import org.dcc.portal.pql.es.ast.aggs.AggregationsNode;
import org.dcc.portal.pql.es.ast.aggs.TermsAggregationNode;
import org.dcc.portal.pql.es.ast.filter.ExistsNode;
import org.dcc.portal.pql.es.ast.filter.FilterNode;
import org.dcc.portal.pql.es.ast.filter.GreaterEqualNode;
import org.dcc.portal.pql.es.ast.filter.GreaterThanNode;
import org.dcc.portal.pql.es.ast.filter.LessEqualNode;
import org.dcc.portal.pql.es.ast.filter.LessThanNode;
import org.dcc.portal.pql.es.ast.filter.MissingNode;
import org.dcc.portal.pql.es.ast.filter.NotNode;
import org.dcc.portal.pql.es.ast.filter.RangeNode;
import org.dcc.portal.pql.es.ast.filter.TermNode;
import org.dcc.portal.pql.es.ast.filter.TermsNode;
import org.dcc.portal.pql.es.ast.query.QueryNode;
import org.dcc.portal.pql.es.model.Order;
import org.dcc.portal.pql.meta.IndexModel;
import org.junit.Test;

import lombok.val;

public class CreateEsAstVisitorTest {

  CreateEsAstVisitor visitor = new CreateEsAstVisitor();

  @Test
  public void visitEqTest() {
    val node = new EqNode("id", 1);
    val result = (TermNode) visit(node);
    assertThat(result.getNameNode().getValue()).isEqualTo("_mutation_id");
    assertThat(result.getValueNode().getValue()).isEqualTo(1);
  }

  @Test
  public void visitSelectTest() {

    FieldsNode result = (FieldsNode) visit(select("id", "end"));
    assertThat(result.childrenCount()).isEqualTo(2);
    assertThat(result.getFields()).containsOnly("_mutation_id", "chromosome_end");

    result = (FieldsNode) visit(selectAll());
    assertThat(result.getFields()).containsOnlyElementsOf(IndexModel.getMutationCentricTypeModel().getFields());
  }

  @Test
  public void visitFacetsTest() {
    AggregationsNode result = (AggregationsNode) visit(facets("id", "end"));
    assertThat(result.childrenCount()).isEqualTo(2);
    assertThat(((TermsAggregationNode) result.getChild(0)).getFieldName()).isEqualTo("_mutation_id");
    assertThat(((TermsAggregationNode) result.getChild(1)).getFieldName()).isEqualTo("chromosome_end");

    result = (AggregationsNode) visit(facetsAll());
<<<<<<< HEAD
    assertThat(((TermsAggregationNode) result.getChild(6)).getFieldName()).isEqualTo("_study");
=======
>>>>>>> d3b618b0
    assertThat(result.childrenCount()).isEqualTo(7);
  }

  @Test
  public void visitLimitTest() {
    val result = (org.dcc.portal.pql.es.ast.LimitNode) visit(limit(20, 5));
    assertThat(result.getFrom()).isEqualTo(20);
    assertThat(result.getSize()).isEqualTo(5);
  }

  @Test
  public void visitSortTest() {
    val node = PqlSearchBuilder.statement()
        .sort(builder()
            .sortAsc("id")
            .sortDesc("end"))
        .build()
        .getSort();
    val fields = ((SortNode) visit(node)).getFields();

    assertThat(fields.size()).isEqualTo(2);
    assertThat(fields.get("_mutation_id")).isEqualTo(Order.ASC);
    assertThat(fields.get("chromosome_end")).isEqualTo(Order.DESC);
  }

  @Test
  public void visitCountTest() {
    assertThat(visit(count())).isInstanceOf(org.dcc.portal.pql.es.ast.CountNode.class);
  }

  @Test
  public void visitNeTest() {
    val result = (NotNode) visit(new NeNode("id", 1));
    assertThat(result.childrenCount()).isEqualTo(1);

    val termNode = (TermNode) result.getFirstChild();
    assertThat(termNode.getNameNode().getValue()).isEqualTo("_mutation_id");
    assertThat(termNode.getValueNode().getValue()).isEqualTo(1);
  }

  @Test
  public void visitGeTest() {
    val result = (RangeNode) visit(ge("id", 1).build());
    assertThat(result.childrenCount()).isEqualTo(1);
    val geNode = (GreaterEqualNode) result.getFirstChild();
    assertThat(geNode.getValue()).isEqualTo(1);
  }

  @Test
  public void visitGtTest() {
    val result = (RangeNode) visit(gt("id", 1).build());
    assertThat(result.childrenCount()).isEqualTo(1);
    val geNode = (GreaterThanNode) result.getFirstChild();
    assertThat(geNode.getValue()).isEqualTo(1);
  }

  @Test
  public void visitLeTest() {
    val result = (RangeNode) visit(le("id", 1).build());
    assertThat(result.childrenCount()).isEqualTo(1);
    val geNode = (LessEqualNode) result.getFirstChild();
    assertThat(geNode.getValue()).isEqualTo(1);
  }

  @Test
  public void visitLtTest() {
    val result = (RangeNode) visit(lt("id", 1).build());
    assertThat(result.childrenCount()).isEqualTo(1);
    val geNode = (LessThanNode) result.getFirstChild();
    assertThat(geNode.getValue()).isEqualTo(1);
  }

  @Test
  public void visitNotTest() {
    val result = (NotNode) visit(not(eq("id", 1)).build());
    assertThat(result.childrenCount()).isEqualTo(1);
    assertThat(result.getFirstChild()).isInstanceOf(TermNode.class);
  }

  @Test
  public void visitExistsTest() {
    val result = (ExistsNode) visit(exists("id").build());
    assertThat(result.getField()).isEqualTo("_mutation_id");
  }

  @Test
  public void visitMissingTest() {
    val result = (MissingNode) visit(missing("id").build());
    assertThat(result.getField()).isEqualTo("_mutation_id");
  }

  @Test
  public void visitInTest() {
    val result = (TermsNode) visit(in("id", 5, 6).build());
    assertThat(result.getField()).isEqualTo("_mutation_id");
    assertThat(result.childrenCount()).isEqualTo(2);
    assertThat(((TerminalNode) result.getFirstChild()).getValue()).isEqualTo(5);
    assertThat(((TerminalNode) result.getChild(1)).getValue()).isEqualTo(6);
  }

  @Test
  public void visitAndTest() {
    val result = visit(and(eq("id", 1), ge("end", 5)).build());
    val mustNode = assertBoolAndGetMustNode(result);
    assertThat(mustNode.childrenCount()).isEqualTo(2);
    assertThat(mustNode.getFirstChild()).isInstanceOf(TermNode.class);
    assertThat(mustNode.getChild(1)).isInstanceOf(RangeNode.class);
  }

  @Test
  public void visitOrTest() {
    val result = visit(or(eq("id", 1), ge("end", 5)).build());
    val shouldNode = assertBoolAndGetShouldNode(result);
    assertThat(shouldNode.childrenCount()).isEqualTo(2);
    assertThat(shouldNode.getFirstChild()).isInstanceOf(TermNode.class);
    assertThat(shouldNode.getChild(1)).isInstanceOf(RangeNode.class);
  }

  @Test
  public void visitNestedTest() {
    val result = (NestedNode) visit(nested("gene", eq("id", 1)).build());
    assertThat(result.getPath()).isEqualTo("gene");
    val mustNode = assertBoolAndGetMustNode(result.getFirstChild());
    assertThat(mustNode.childrenCount()).isEqualTo(1);
    assertThat(mustNode.getFirstChild()).isInstanceOf(TermNode.class);
  }

  @Test
  public void visitStatementTest_withFilters() {
    val root = PqlBuilders.search().filter(FilterBuilders.eq("id", 1)).build();
    val result = visit(root);

    assertThat(result.childrenCount()).isEqualTo(1);
    val queryNode = (QueryNode) result.getFirstChild();
    assertThat(queryNode.childrenCount()).isEqualTo(1);

    val filterNode = (FilterNode) queryNode.getFirstChild();
    assertThat(queryNode.childrenCount()).isEqualTo(1);

    val termNode = (TermNode) filterNode.getFirstChild();
    assertThat(termNode.getNameNode().getValue()).isEqualTo("_mutation_id");
    assertThat(termNode.getValueNode().getValue()).isEqualTo(1);
  }

  @Test
  public void visitStatementTest_multiSelect() {
    val result = visit(parse("select(id),select(transcripts)"));
    assertThat(result.childrenCount()).isEqualTo(1);
    val fieldsNode = (FieldsNode) result.getFirstChild();
    assertThat(fieldsNode.getFields()).containsOnly("_mutation_id", "transcript");
  }

  private ExpressionNode visit(PqlNode pqlAst) {
    return pqlAst.accept(visitor, Optional.of(IndexModel.getMutationCentricTypeModel()));
  }

}<|MERGE_RESOLUTION|>--- conflicted
+++ resolved
@@ -105,11 +105,8 @@
     assertThat(((TermsAggregationNode) result.getChild(1)).getFieldName()).isEqualTo("chromosome_end");
 
     result = (AggregationsNode) visit(facetsAll());
-<<<<<<< HEAD
     assertThat(((TermsAggregationNode) result.getChild(6)).getFieldName()).isEqualTo("_study");
-=======
->>>>>>> d3b618b0
-    assertThat(result.childrenCount()).isEqualTo(7);
+    assertThat(result.childrenCount()).isEqualTo(8);
   }
 
   @Test
