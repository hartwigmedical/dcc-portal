--- conflicted
+++ resolved
@@ -85,24 +85,10 @@
    */
   @Override
   public QueryBuilder visitTerm(@NonNull TermNode node, @NonNull Optional<QueryContext> context) {
-<<<<<<< HEAD
     val lookupOpt = createTermsLookup(node);
     if (lookupOpt.isPresent()) {
       val lookup = lookupOpt.get();
-
       return termsLookupQuery(node.getField(), lookup);
-=======
-    val lookup = node.getLookup();
-    if (lookup != null && !lookup.getId().isEmpty()) {
-      val termsLookup = termsLookupFilter(node.getField())
-          .lookupCache(false)
-          .lookupPath(lookup.getPath())
-          .lookupIndex(lookup.getIndex())
-          .lookupType(lookup.getType())
-          .lookupId(lookup.getId());
-
-      return filteredQuery(matchAllQuery(), termsLookup);
->>>>>>> bb86c8b5
     }
 
     return termQuery(node.getField(), node.getValueNode().getValue());
