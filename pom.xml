--- conflicted
+++ resolved
@@ -57,16 +57,10 @@
     </dependencies>
   </dependencyManagement>
   
-<<<<<<< HEAD
-  <!-- Required for Elasticsearch -->
-  <build>
-    <plugins>
-=======
   
   <build>
     <plugins>
     <!-- Required for Elasticsearch -->
->>>>>>> 1d150b7d
       <plugin>
           <artifactId>maven-compiler-plugin</artifactId>
           <configuration>
@@ -74,8 +68,6 @@
             <target>1.8</target>
           </configuration>
         </plugin>
-<<<<<<< HEAD
-=======
         
         <!-- Fixes bug https://jira.codehaus.org/browse/MSHADE-183 -->
         <plugin>
@@ -86,7 +78,6 @@
             </execution>
           </executions>
         </plugin>
->>>>>>> 1d150b7d
     </plugins>
   </build>
 
