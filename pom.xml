--- conflicted
+++ resolved
@@ -72,16 +72,10 @@
 
   <properties>
     <!-- Versions - DCC -->
-<<<<<<< HEAD
-    <dcc-common.version>3.8.5.2</dcc-common.version>
-    <dcc-downloader.version>3.8.2.0</dcc-downloader.version>
-    <dcc-downloader-client.version>3.8.2.0</dcc-downloader-client.version>
+    <dcc-common.version>3.8.8.9</dcc-common.version>
+    <dcc-downloader-client.version>3.8.6.0</dcc-downloader-client.version>
     <elasticsearch-test.version>1.2.1</elasticsearch-test.version>
     <groovy.version>2.3.5</groovy.version>
-=======
-    <dcc-common.version>3.8.8.9</dcc-common.version>
-    <dcc-downloader-client.version>3.8.6.0</dcc-downloader-client.version>
->>>>>>> 2e0f07ee
   </properties>
 
 </project>