<?xml version="1.0" encoding="UTF-8"?>
<project xmlns="http://maven.apache.org/POM/4.0.0" xmlns:xsi="http://www.w3.org/2001/XMLSchema-instance"
  xsi:schemaLocation="http://maven.apache.org/POM/4.0.0 http://maven.apache.org/xsd/maven-4.0.0.xsd">
  <modelVersion>4.0.0</modelVersion>

  <parent>
    <groupId>org.icgc.dcc</groupId>
    <artifactId>dcc-parent</artifactId>
    <version>31</version>
  </parent>

  <artifactId>dcc-portal</artifactId>
  <version>4.4.2-SNAPSHOT</version>
  <packaging>pom</packaging>

  <name>${project.artifactId}</name>
  <description>${project.name}</description>

  <modules>
    <module>dcc-portal-server</module>
    <module>dcc-portal-ui</module>
    <module>dcc-portal-pql</module>
  </modules>

  <repositories>
    <repository>
      <id>dcc-releases</id>
      <url>https://artifacts.oicr.on.ca/artifactory/dcc-release</url>
      <snapshots><enabled>true</enabled></snapshots>
    </repository>
    <!-- Remove after the Elasticsearch 5.0.0 mappings are released -->
    <repository>
      <id>dcc-pr-snapshot</id>
      <url>https://artifacts.oicr.on.ca/artifactory/dcc-pr-snapshot</url>
      <snapshots><enabled>true</enabled></snapshots>
    </repository>
    <repository>
      <id>dcc-dependencies</id>
      <url>https://artifacts.oicr.on.ca/artifactory/dcc-dependencies</url>
    </repository>
  </repositories>

  <dependencyManagement>
    <dependencies>
      <!-- DCC -->
      <dependency>
        <groupId>${project.groupId}</groupId>
        <artifactId>dcc-common-core</artifactId>
        <version>${dcc-common.version}</version>
      </dependency>
      <dependency>
        <groupId>${project.groupId}</groupId>
        <artifactId>dcc-common-client</artifactId>
        <version>${dcc-common.version}</version>
      </dependency>
      <dependency>
        <groupId>${project.groupId}</groupId>
        <artifactId>dcc-download-client</artifactId>
        <version>${dcc-download.version}</version>
      </dependency>

    <dependency>
    	<groupId>org.icgc.dcc</groupId>
    	<artifactId>elasticsearch-plugins-shaded</artifactId>
    	<version>5.1.2</version>
	</dependency>
	<dependency>
	    <groupId>org.icgc.dcc</groupId>
	    <artifactId>elasticsearch-shaded</artifactId>
	    <version>5.1.2</version>
	</dependency>
      <dependency>
        <groupId>com.github.tlrx</groupId>
        <artifactId>elasticsearch-test</artifactId>
        <version>${elasticsearch-test.version}</version>
        <scope>test</scope>
      </dependency>
      
    <!-- Logging required for Elasticsearch -->
      <dependency>
        <groupId>org.apache.logging.log4j</groupId>
        <artifactId>log4j-api</artifactId>
        <version>${log4j.version}</version>
      </dependency>
      <dependency>
        <groupId>org.apache.logging.log4j</groupId>
        <artifactId>log4j-core</artifactId>
        <version>${log4j.version}</version>
      </dependency>
    </dependencies>
  </dependencyManagement>

  <dependencies>
    <!-- Utilities -->
    <dependency>
      <groupId>com.google.code.findbugs</groupId>
      <artifactId>annotations</artifactId>
      <scope>provided</scope>
    </dependency>

    <!-- Test - DCC -->
    <dependency>
      <groupId>${project.groupId}</groupId>
      <artifactId>dcc-release-resources</artifactId>
      <version>${dcc-release.version}</version>
      <scope>test</scope>
    </dependency>
    <dependency>
      <groupId>${project.groupId}</groupId>
      <artifactId>dcc-repository-resources</artifactId>
      <version>${dcc-repository.version}</version>
      <scope>test</scope>
    </dependency>
  </dependencies>

  <properties>
    <!-- Versions - DCC -->
<<<<<<< HEAD
    <dcc-common.version>4.3.6</dcc-common.version>
    <dcc-download.version>4.3.6</dcc-download.version>
    <dcc-release.version>4.2.5-20161122.153150-11</dcc-release.version>
=======
    <dcc-common.version>4.3.10</dcc-common.version>
    <dcc-download.version>4.3.11</dcc-download.version>
    <dcc-release.version>4.1.4</dcc-release.version>
>>>>>>> bb86c8b5
    <dcc-repository.version>1.0.0</dcc-repository.version>
	<junit.version>4.11</junit.version>
    <log4j.version>2.6.2</log4j.version>
  </properties>

</project><|MERGE_RESOLUTION|>--- conflicted
+++ resolved
@@ -115,15 +115,10 @@
 
   <properties>
     <!-- Versions - DCC -->
-<<<<<<< HEAD
     <dcc-common.version>4.3.6</dcc-common.version>
-    <dcc-download.version>4.3.6</dcc-download.version>
+    <dcc-download.version>4.3.11</dcc-download.version>
     <dcc-release.version>4.2.5-20161122.153150-11</dcc-release.version>
-=======
-    <dcc-common.version>4.3.10</dcc-common.version>
-    <dcc-download.version>4.3.11</dcc-download.version>
-    <dcc-release.version>4.1.4</dcc-release.version>
->>>>>>> bb86c8b5
+
     <dcc-repository.version>1.0.0</dcc-repository.version>
 	<junit.version>4.11</junit.version>
     <log4j.version>2.6.2</log4j.version>
