--- conflicted
+++ resolved
@@ -9,11 +9,7 @@
   </parent>
 
   <artifactId>dcc-portal</artifactId>
-<<<<<<< HEAD
-  <version>3.8.2.3-pql-SNAPSHOT</version>
-=======
   <version>3.8.5.2-SNAPSHOT</version>
->>>>>>> 7e2f1806
   <packaging>pom</packaging>
 
   <name>${project.artifactId}</name>
@@ -58,7 +54,6 @@
         <version>${dcc-common.version}</version>
         <scope>test</scope>
       </dependency>
-<<<<<<< HEAD
       <dependency>
         <groupId>com.github.tlrx</groupId>
         <artifactId>elasticsearch-test</artifactId>
@@ -72,20 +67,13 @@
         <version>${groovy.version}</version>
         <scope>test</scope>
       </dependency>
-=======
->>>>>>> 7e2f1806
     </dependencies>
   </dependencyManagement>
 
   <properties>
     <!-- Versions - DCC -->
-<<<<<<< HEAD
-    <dcc-common.version>3.8.3.3</dcc-common.version>
+    <dcc-common.version>3.8.5.2</dcc-common.version>
     <dcc-downloader.version>3.8.2.0</dcc-downloader.version>
-    <dcc-common.version>3.8.5.2</dcc-common.version>
-=======
-    <dcc-common.version>3.8.5.1</dcc-common.version>
->>>>>>> 7e2f1806
     <dcc-downloader-client.version>3.8.2.0</dcc-downloader-client.version>
     <elasticsearch-test.version>1.2.1</elasticsearch-test.version>
     <groovy.version>2.3.5</groovy.version>
