--- conflicted
+++ resolved
@@ -9,11 +9,7 @@
   </parent>
 
   <artifactId>dcc-portal</artifactId>
-<<<<<<< HEAD
   <version>3.8.1.2-pql-SNAPSHOT</version>
-=======
-  <version>3.8.1.5-SNAPSHOT</version>
->>>>>>> 35e4caa8
   <packaging>pom</packaging>
 
   <name>${project.artifactId}</name>
