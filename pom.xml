<?xml version="1.0" encoding="UTF-8"?>
<project xmlns="http://maven.apache.org/POM/4.0.0" xmlns:xsi="http://www.w3.org/2001/XMLSchema-instance" xsi:schemaLocation="http://maven.apache.org/POM/4.0.0 http://maven.apache.org/xsd/maven-4.0.0.xsd">
  <modelVersion>4.0.0</modelVersion>

  <parent>
    <groupId>org.icgc.dcc</groupId>
    <artifactId>dcc-parent</artifactId>
    <version>13</version>
  </parent>

  <artifactId>dcc-portal</artifactId>
  <version>3.8.5.7-SNAPSHOT</version>
  <packaging>pom</packaging>

  <name>${project.artifactId}</name>
  <description>${project.name}</description>

  <modules>
    <module>dcc-portal-api</module>
    <module>dcc-portal-ui</module>
  </modules>

  <repositories>
    <repository>
      <id>dcc-releases</id>
      <url>http://seqwaremaven.oicr.on.ca/artifactory/dcc-release</url>
    </repository>
  </repositories>

  <dependencyManagement>
    <dependencies>
      <!-- DCC -->
      <dependency>
        <groupId>${project.groupId}</groupId>
        <artifactId>dcc-common-core</artifactId>
        <version>${dcc-common.version}</version>
      </dependency>
      <dependency>
        <groupId>${project.groupId}</groupId>
        <artifactId>dcc-common-client</artifactId>
        <version>${dcc-common.version}</version>
      </dependency>
      <dependency>
        <groupId>${project.groupId}</groupId>
        <artifactId>dcc-downloader-client</artifactId>
        <version>${dcc-downloader-client.version}</version>
      </dependency>

      <!-- Test -->
      <dependency>
        <groupId>${project.groupId}</groupId>
        <artifactId>dcc-common-resources</artifactId>
        <version>${dcc-common.version}</version>
        <scope>test</scope>
      </dependency>
    </dependencies>
  </dependencyManagement>

  <properties>
    <!-- Versions - DCC -->
<<<<<<< HEAD
    <dcc-common.version>3.8.5.1</dcc-common.version>
    <dcc-downloader-client.version>3.8.2.1-SNAPSHOT</dcc-downloader-client.version>
=======
    <dcc-common.version>3.8.6.3</dcc-common.version>
    <dcc-downloader-client.version>3.8.2.0</dcc-downloader-client.version>
>>>>>>> 803a8944
  </properties>

</project><|MERGE_RESOLUTION|>--- conflicted
+++ resolved
@@ -58,13 +58,8 @@
 
   <properties>
     <!-- Versions - DCC -->
-<<<<<<< HEAD
-    <dcc-common.version>3.8.5.1</dcc-common.version>
+    <dcc-common.version>3.8.6.3</dcc-common.version>
     <dcc-downloader-client.version>3.8.2.1-SNAPSHOT</dcc-downloader-client.version>
-=======
-    <dcc-common.version>3.8.6.3</dcc-common.version>
-    <dcc-downloader-client.version>3.8.2.0</dcc-downloader-client.version>
->>>>>>> 803a8944
   </properties>
 
 </project>