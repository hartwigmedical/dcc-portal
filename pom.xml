--- conflicted
+++ resolved
@@ -5,18 +5,11 @@
   <parent>
     <groupId>org.icgc.dcc</groupId>
     <artifactId>dcc-parent</artifactId>
-<<<<<<< HEAD
     <version>10-cdh-java8</version>
   </parent>
 
   <artifactId>dcc-portal</artifactId>
-=======
-    <version>10</version>
-  </parent>
-
-  <artifactId>dcc-portal</artifactId>
-  <version>3.8.1.5-SNAPSHOT</version>
->>>>>>> 8bec0687
+  <version>3.8.1.0-SNAPSHOT</version>
   <packaging>pom</packaging>
 
   <name>${project.artifactId}</name>
