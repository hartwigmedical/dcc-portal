<?xml version="1.0" encoding="UTF-8"?>
<project xmlns="http://maven.apache.org/POM/4.0.0" xmlns:xsi="http://www.w3.org/2001/XMLSchema-instance"
  xsi:schemaLocation="http://maven.apache.org/POM/4.0.0 http://maven.apache.org/xsd/maven-4.0.0.xsd">
  <modelVersion>4.0.0</modelVersion>

  <parent>
    <groupId>org.icgc.dcc</groupId>
    <artifactId>dcc-parent</artifactId>
    <version>31</version>
  </parent>

  <artifactId>dcc-portal</artifactId>
  <version>4.3.24-SNAPSHOT</version>
  <packaging>pom</packaging>

  <name>${project.artifactId}</name>
  <description>${project.name}</description>

  <modules>
    <module>dcc-portal-server</module>
    <module>dcc-portal-ui</module>
    <module>dcc-portal-pql</module>
  </modules>

  <repositories>
    <repository>
      <id>dcc-releases</id>
      <url>https://artifacts.oicr.on.ca/artifactory/dcc-release</url>
      <snapshots><enabled>true</enabled></snapshots>
    </repository>
    <!-- Remove after the Elasticsearch 5.0.0 mappings are released -->
    <repository>
      <id>dcc-pr-snapshot</id>
      <url>https://artifacts.oicr.on.ca/artifactory/dcc-pr-snapshot</url>
      <snapshots><enabled>true</enabled></snapshots>
    </repository>
    <repository>
      <id>dcc-dependencies</id>
      <url>https://artifacts.oicr.on.ca/artifactory/dcc-dependencies</url>
    </repository>
  </repositories>

  <dependencyManagement>
    <dependencies>
      <!-- DCC -->
      <dependency>
        <groupId>${project.groupId}</groupId>
        <artifactId>dcc-common-core</artifactId>
        <version>${dcc-common.version}</version>
      </dependency>
      <dependency>
        <groupId>${project.groupId}</groupId>
        <artifactId>dcc-common-client</artifactId>
        <version>${dcc-common.version}</version>
      </dependency>
      <dependency>
        <groupId>${project.groupId}</groupId>
        <artifactId>dcc-download-client</artifactId>
        <version>${dcc-download.version}</version>
      </dependency>

    <dependency>
    	<groupId>org.icgc.dcc</groupId>
    	<artifactId>elasticsearch-plugins-shaded</artifactId>
    	<version>5.0.0</version>
	</dependency>
	<dependency>
	    <groupId>org.icgc.dcc</groupId>
	    <artifactId>elasticsearch-shaded</artifactId>
	    <version>5.0.0</version>
	</dependency>
      <dependency>
        <groupId>com.github.tlrx</groupId>
        <artifactId>elasticsearch-test</artifactId>
        <version>${elasticsearch-test.version}</version>
        <scope>test</scope>
      </dependency>
      
    <!-- Logging required for Elasticsearch -->
      <dependency>
        <groupId>org.apache.logging.log4j</groupId>
        <artifactId>log4j-api</artifactId>
        <version>${log4j.version}</version>
      </dependency>
      <dependency>
        <groupId>org.apache.logging.log4j</groupId>
        <artifactId>log4j-core</artifactId>
        <version>${log4j.version}</version>
      </dependency>
    </dependencies>
  </dependencyManagement>

  <dependencies>
    <!-- Utilities -->
    <dependency>
      <groupId>com.google.code.findbugs</groupId>
      <artifactId>annotations</artifactId>
      <scope>provided</scope>
    </dependency>

    <!-- Test - DCC -->
    <dependency>
      <groupId>${project.groupId}</groupId>
      <artifactId>dcc-release-resources</artifactId>
      <version>${dcc-release.version}</version>
      <scope>test</scope>
    </dependency>
    <dependency>
      <groupId>${project.groupId}</groupId>
      <artifactId>dcc-repository-resources</artifactId>
      <version>${dcc-repository.version}</version>
      <scope>test</scope>
    </dependency>
  </dependencies>

  <properties>
    <!-- Versions - DCC -->
<<<<<<< HEAD
    <dcc-common.version>4.2.5</dcc-common.version>
    <dcc-download.version>4.2.18</dcc-download.version>
    <dcc-release.version>4.2.5-20161122.153150-11</dcc-release.version>
=======
    <dcc-common.version>4.3.6</dcc-common.version>
    <dcc-download.version>4.3.6</dcc-download.version>
    <dcc-release.version>4.1.4</dcc-release.version>
>>>>>>> 973b99ec
    <dcc-repository.version>1.0.0</dcc-repository.version>
	<junit.version>4.11</junit.version>
    <log4j.version>2.6.2</log4j.version>
  </properties>

</project><|MERGE_RESOLUTION|>--- conflicted
+++ resolved
@@ -115,15 +115,9 @@
 
   <properties>
     <!-- Versions - DCC -->
-<<<<<<< HEAD
-    <dcc-common.version>4.2.5</dcc-common.version>
-    <dcc-download.version>4.2.18</dcc-download.version>
-    <dcc-release.version>4.2.5-20161122.153150-11</dcc-release.version>
-=======
     <dcc-common.version>4.3.6</dcc-common.version>
     <dcc-download.version>4.3.6</dcc-download.version>
-    <dcc-release.version>4.1.4</dcc-release.version>
->>>>>>> 973b99ec
+    <dcc-release.version>4.2.5-20161122.153150-11</dcc-release.version>
     <dcc-repository.version>1.0.0</dcc-repository.version>
 	<junit.version>4.11</junit.version>
     <log4j.version>2.6.2</log4j.version>
