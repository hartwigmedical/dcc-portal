--- conflicted
+++ resolved
@@ -9,11 +9,7 @@
   </parent>
 
   <artifactId>dcc-portal</artifactId>
-<<<<<<< HEAD
-  <version>3.7.4.3-pql</version>
-=======
   <version>3.7.6.3-SNAPSHOT</version>
->>>>>>> 8ca7412e
   <packaging>pom</packaging>
 
   <name>${project.artifactId}</name>
