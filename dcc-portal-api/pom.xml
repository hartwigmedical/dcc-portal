<?xml version="1.0" encoding="UTF-8"?>
<project xmlns="http://maven.apache.org/POM/4.0.0" xmlns:xsi="http://www.w3.org/2001/XMLSchema-instance" xsi:schemaLocation="http://maven.apache.org/POM/4.0.0 http://maven.apache.org/xsd/maven-4.0.0.xsd">
  <modelVersion>4.0.0</modelVersion>

  <parent>
    <groupId>org.icgc.dcc</groupId>
    <artifactId>dcc-portal</artifactId>
    <version>3.8.5.7-SNAPSHOT</version>
    <relativePath>../pom.xml</relativePath>
  </parent>

  <artifactId>dcc-portal-api</artifactId>

  <name>${project.artifactId}</name>
  <description>${project.name}</description>

  <dependencies>
    <!-- DCC -->
    <dependency>
      <groupId>${project.groupId}</groupId>
      <artifactId>dcc-portal-ui</artifactId>
      <version>${project.version}</version>
    </dependency>
    <dependency>
      <groupId>${project.groupId}</groupId>
      <artifactId>dcc-downloader-client</artifactId>
      <exclusions>
        <exclusion>
          <groupId>org.jruby</groupId>
          <artifactId>jruby-complete</artifactId>
        </exclusion>
        <exclusion>
          <groupId>org.mortbay.jetty</groupId>
          <artifactId>servlet-api-2.5</artifactId>
        </exclusion>
        <exclusion>
          <groupId>javax.servlet</groupId>
          <artifactId>servlet-api</artifactId>
        </exclusion>
      </exclusions>
    </dependency>
    <dependency>
      <groupId>${project.groupId}</groupId>
      <artifactId>dcc-common-core</artifactId>
    </dependency>
    <dependency>
      <groupId>${project.groupId}</groupId>
      <artifactId>dcc-common-client</artifactId>
    </dependency>

    <!-- Framework -->
    <dependency>
      <groupId>com.yammer.dropwizard</groupId>
      <artifactId>dropwizard-core</artifactId>
    </dependency>
    <dependency>
      <groupId>com.yammer.dropwizard</groupId>
      <artifactId>dropwizard-auth</artifactId>
      <version>${dropwizard.version}</version>
    </dependency>
    <dependency>
      <groupId>com.github.nhuray</groupId>
      <artifactId>dropwizard-spring</artifactId>
      <version>${dropwizard-spring.version}</version>
    </dependency>
    <!-- Framework - Overrides -->
    <dependency>
      <groupId>com.fasterxml.jackson.core</groupId>
      <artifactId>jackson-annotations</artifactId>
      <version>${jackson.version}</version>
    </dependency>
    <dependency>
      <groupId>com.fasterxml.jackson.jaxrs</groupId>
      <artifactId>jackson-jaxrs-json-provider</artifactId>
      <version>${jackson.version}</version>
    </dependency>
    <dependency>
<<<<<<< HEAD
      <groupId>com.fasterxml.jackson.dataformat</groupId>
      <artifactId>jackson-dataformat-xml</artifactId>
      <version>2.5.3</version>
=======
      <groupId>com.fasterxml.staxmate</groupId>
      <artifactId>staxmate</artifactId>
      <version>2.3.0</version>
>>>>>>> aa780b7f
    </dependency>

    <!-- Servlet -->
    <dependency>
      <groupId>org.tuckey</groupId>
      <artifactId>urlrewritefilter</artifactId>
      <version>4.0.4</version>
    </dependency>

    <!-- API documentation -->
    <dependency>
      <groupId>com.wordnik</groupId>
      <artifactId>swagger-core_${swagger.scala.version}</artifactId>
      <version>${swagger.version}</version>
      <exclusions>
        <exclusion>
          <groupId>org.slf4j</groupId>
          <artifactId>slf4j-log4j12</artifactId>
        </exclusion>
      </exclusions>
    </dependency>
    <dependency>
      <groupId>com.wordnik</groupId>
      <artifactId>swagger-jaxrs_${swagger.scala.version}</artifactId>
      <version>${swagger.version}</version>
    </dependency>

    <!-- Search -->
    <dependency>
      <groupId>org.elasticsearch</groupId>
      <artifactId>elasticsearch</artifactId>
    </dependency>
    <dependency>
      <groupId>org.codehaus.groovy</groupId>
      <artifactId>groovy-all</artifactId>
      <version>2.3.5</version>
      <scope>test</scope>
    </dependency>

    <!-- Spring -->
    <dependency>
      <groupId>org.springframework</groupId>
      <artifactId>spring-context</artifactId>
      <version>${spring.version}</version>
      <exclusions>
        <exclusion>
          <artifactId>commons-logging</artifactId>
          <groupId>commons-logging</groupId>
        </exclusion>
      </exclusions>
    </dependency>

    <!-- OpenID -->
    <dependency>
      <groupId>org.openid4java</groupId>
      <artifactId>openid4java-consumer</artifactId>
      <version>0.9.6</version>
      <type>pom</type>
      <!-- Guice 2.0 has been superseded -->
      <exclusions>
        <exclusion>
          <groupId>com.google.code.guice</groupId>
          <artifactId>guice</artifactId>
        </exclusion>
        <exclusion>
          <artifactId>commons-logging</artifactId>
          <groupId>commons-logging</groupId>
        </exclusion>
      </exclusions>
    </dependency>
    <dependency>
      <groupId>com.google.inject</groupId>
      <artifactId>guice</artifactId>
    </dependency>

    <!-- JDBC -->
    <dependency>
      <groupId>org.postgresql</groupId>
      <artifactId>postgresql</artifactId>
    </dependency>

    <!-- Hazelcast -->
    <dependency>
      <groupId>com.hazelcast</groupId>
      <artifactId>hazelcast</artifactId>
      <version>${hazelcast.version}</version>
    </dependency>

    <!-- Math -->
    <dependency>
      <groupId>org.apache.commons</groupId>
      <artifactId>commons-math3</artifactId>
      <version>${commons-math.version}</version>
    </dependency>

    <!-- Utilities -->
    <dependency>
      <groupId>org.projectlombok</groupId>
      <artifactId>lombok</artifactId>
      <scope>provided</scope>
    </dependency>
    <dependency>
      <groupId>joda-time</groupId>
      <artifactId>joda-time</artifactId>
    </dependency>
    <dependency>
      <groupId>javax.mail</groupId>
      <artifactId>mail</artifactId>
    </dependency>
    <dependency>
      <groupId>net.sf.supercsv</groupId>
      <artifactId>super-csv</artifactId>
    </dependency>

    <!-- Validation -->
    <dependency>
      <groupId>commons-validator</groupId>
      <artifactId>commons-validator</artifactId>
      <version>1.4.0</version>
      <exclusions>
        <exclusion>
          <artifactId>commons-logging</artifactId>
          <groupId>commons-logging</groupId>
        </exclusion>
      </exclusions>
    </dependency>

    <!-- Compression -->
    <dependency>
      <groupId>org.apache.commons</groupId>
      <artifactId>commons-compress</artifactId>
      <version>1.5</version>
    </dependency>

    <!-- Test -->
    <dependency>
      <groupId>${project.groupId}</groupId>
      <artifactId>dcc-common-resources</artifactId>
      <scope>test</scope>
    </dependency>
    <dependency>
      <groupId>com.yammer.dropwizard</groupId>
      <artifactId>dropwizard-testing</artifactId>
      <version>${dropwizard.version}</version>
      <scope>test</scope>
    </dependency>
    <dependency>
      <groupId>org.springframework</groupId>
      <artifactId>spring-test</artifactId>
      <version>${spring.version}</version>
      <scope>test</scope>
    </dependency>
    <dependency>
      <groupId>com.github.tlrx</groupId>
      <artifactId>elasticsearch-test</artifactId>
      <version>${elasticsearch-test.version}</version>
      <scope>test</scope>
    </dependency>
    <dependency>
      <groupId>org.seleniumhq.selenium</groupId>
      <artifactId>selenium-chrome-driver</artifactId>
      <version>2.35.0</version>
      <scope>test</scope>
    </dependency>
    <dependency>
      <groupId>com.googlecode.catch-exception</groupId>
      <artifactId>catch-exception</artifactId>
      <version>1.2.0</version>
      <scope>test</scope>
    </dependency>
    <dependency>
      <groupId>com.sun.jersey.contribs</groupId>
      <artifactId>jersey-multipart</artifactId>
      <version>1.17.1</version>
    </dependency>
    <dependency>
      <groupId>com.yammer.dropwizard</groupId>
      <artifactId>dropwizard-jdbi</artifactId>
      <version>${dropwizard.version}</version>
    </dependency>
    <dependency>
      <groupId>com.h2database</groupId>
      <artifactId>h2</artifactId>
      <version>${h2.version}</version>
    </dependency>
    <!-- For sending emails -->
    <dependency>
      <groupId>dumbster</groupId>
      <artifactId>dumbster</artifactId>
      <version>1.6</version>
      <scope>test</scope>
    </dependency>
  </dependencies>

  <build>
    <plugins>
      <!-- Test -->
      <plugin>
        <artifactId>maven-surefire-plugin</artifactId>
        <configuration>
          <excludes>
            <exclude>**/*IT.java</exclude>
            <exclude>**/*IntegrationTest.java</exclude>
          </excludes>
        </configuration>
      </plugin>

      <!-- Package -->
      <plugin>
        <artifactId>maven-shade-plugin</artifactId>
        <configuration>
          <createDependencyReducedPom>false</createDependencyReducedPom>
        </configuration>
      </plugin>
      <plugin>
        <artifactId>maven-assembly-plugin</artifactId>
        <executions>
          <execution>
            <id>create-dist</id>
            <phase>package</phase>
            <goals>
              <goal>single</goal>
            </goals>
            <configuration>
              <attach>${package.attach}</attach>
              <descriptors>
                <descriptor>src/main/assembly/bin.xml</descriptor>
              </descriptors>
            </configuration>
          </execution>
        </executions>
      </plugin>
    </plugins>
  </build>

  <properties>
    <!-- Entry point -->
    <main.class>org.icgc.dcc.portal.DataPortalService</main.class>

    <!-- Versions - Dropwizard -->
    <dropwizard.version>0.6.2</dropwizard.version>
    <dropwizard-spring.version>0.2</dropwizard-spring.version>

    <!-- Versions - Spring -->
    <spring.version>4.1.1.RELEASE</spring.version>

    <!-- Versions - Swagger -->
    <swagger.version>1.3.2</swagger.version>
    <swagger.scala.version>2.10</swagger.scala.version>

    <!-- Versions - Math -->
    <commons-math.version>3.4.1</commons-math.version>

    <!-- Versions - Testing -->
    <elasticsearch-test.version>1.2.1</elasticsearch-test.version>
    <h2.version>1.3.173</h2.version>
  </properties>

</project><|MERGE_RESOLUTION|>--- conflicted
+++ resolved
@@ -75,15 +75,9 @@
       <version>${jackson.version}</version>
     </dependency>
     <dependency>
-<<<<<<< HEAD
-      <groupId>com.fasterxml.jackson.dataformat</groupId>
-      <artifactId>jackson-dataformat-xml</artifactId>
-      <version>2.5.3</version>
-=======
       <groupId>com.fasterxml.staxmate</groupId>
       <artifactId>staxmate</artifactId>
       <version>2.3.0</version>
->>>>>>> aa780b7f
     </dependency>
 
     <!-- Servlet -->
