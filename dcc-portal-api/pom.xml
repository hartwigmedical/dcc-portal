<?xml version="1.0" encoding="UTF-8"?>
<project xmlns="http://maven.apache.org/POM/4.0.0" xmlns:xsi="http://www.w3.org/2001/XMLSchema-instance" xsi:schemaLocation="http://maven.apache.org/POM/4.0.0 http://maven.apache.org/xsd/maven-4.0.0.xsd">
  <modelVersion>4.0.0</modelVersion>

  <parent>
    <groupId>org.icgc.dcc</groupId>
    <artifactId>dcc-portal</artifactId>
<<<<<<< HEAD
    <version>3.7.6.3-pql-SNAPSHOT</version>
=======
    <version>3.8.1.2-SNAPSHOT</version>
>>>>>>> 19110542
    <relativePath>../pom.xml</relativePath>
  </parent>

  <artifactId>dcc-portal-api</artifactId>

  <name>${project.artifactId}</name>
  <description>${project.name}</description>

  <dependencies>
    <!-- DCC -->
    <dependency>
      <groupId>${project.groupId}</groupId>
      <artifactId>dcc-portal-ui</artifactId>
      <version>${project.version}</version>
    </dependency>
    <dependency>
      <groupId>${project.groupId}</groupId>
      <artifactId>dcc-downloader-client</artifactId>
      <exclusions>
        <exclusion>
          <groupId>org.jruby</groupId>
          <artifactId>jruby-complete</artifactId>
        </exclusion>
        <exclusion>
          <groupId>org.mortbay.jetty</groupId>
          <artifactId>servlet-api-2.5</artifactId>
        </exclusion>
        <exclusion>
          <groupId>javax.servlet</groupId>
          <artifactId>servlet-api</artifactId>
        </exclusion>
      </exclusions>
    </dependency>
    <dependency>
      <groupId>${project.groupId}</groupId>
      <artifactId>dcc-common-core</artifactId>
    </dependency>
    <dependency>
      <groupId>${project.groupId}</groupId>
      <artifactId>dcc-common-client</artifactId>
    </dependency>

    <!-- Framework -->
    <dependency>
      <groupId>com.yammer.dropwizard</groupId>
      <artifactId>dropwizard-core</artifactId>
    </dependency>
    <dependency>
      <groupId>com.yammer.dropwizard</groupId>
      <artifactId>dropwizard-auth</artifactId>
      <version>${dropwizard.version}</version>
    </dependency>
    <dependency>
      <groupId>com.github.nhuray</groupId>
      <artifactId>dropwizard-spring</artifactId>
      <version>${dropwizard-spring.version}</version>
    </dependency>
    <!-- Framework - Overrides -->
    <dependency>
      <groupId>com.fasterxml.jackson.core</groupId>
      <artifactId>jackson-annotations</artifactId>
      <version>${jackson.version}</version>
    </dependency>
    <dependency>
      <groupId>com.fasterxml.jackson.jaxrs</groupId>
      <artifactId>jackson-jaxrs-json-provider</artifactId>
      <version>${jackson.version}</version>
    </dependency>

    <!-- Servlet -->
    <dependency>
      <groupId>org.tuckey</groupId>
      <artifactId>urlrewritefilter</artifactId>
      <version>4.0.4</version>
    </dependency>

    <!-- API documentation -->
    <dependency>
      <groupId>com.wordnik</groupId>
      <artifactId>swagger-core_${swagger.scala.version}</artifactId>
      <version>${swagger.version}</version>
      <exclusions>
        <exclusion>
          <groupId>org.slf4j</groupId>
          <artifactId>slf4j-log4j12</artifactId>
        </exclusion>
      </exclusions>
    </dependency>
    <dependency>
      <groupId>com.wordnik</groupId>
      <artifactId>swagger-jaxrs_${swagger.scala.version}</artifactId>
      <version>${swagger.version}</version>
    </dependency>

    <!-- Search -->
    <dependency>
      <groupId>org.elasticsearch</groupId>
      <artifactId>elasticsearch</artifactId>
    </dependency>

    <!-- Spring -->
    <dependency>
      <groupId>org.springframework</groupId>
      <artifactId>spring-context</artifactId>
      <version>${spring.version}</version>
      <exclusions>
        <exclusion>
          <artifactId>commons-logging</artifactId>
          <groupId>commons-logging</groupId>
        </exclusion>
      </exclusions>
    </dependency>

    <!-- OpenID -->
    <dependency>
      <groupId>org.openid4java</groupId>
      <artifactId>openid4java-consumer</artifactId>
      <version>0.9.6</version>
      <type>pom</type>
      <!-- Guice 2.0 has been superseded -->
      <exclusions>
        <exclusion>
          <groupId>com.google.code.guice</groupId>
          <artifactId>guice</artifactId>
        </exclusion>
        <exclusion>
          <artifactId>commons-logging</artifactId>
          <groupId>commons-logging</groupId>
        </exclusion>
      </exclusions>
    </dependency>
    <dependency>
      <groupId>com.google.inject</groupId>
      <artifactId>guice</artifactId>
    </dependency>

    <!-- JDBC -->
    <dependency>
      <groupId>org.postgresql</groupId>
      <artifactId>postgresql</artifactId>
    </dependency>

    <!-- Hazelcast -->
    <dependency>
      <groupId>com.hazelcast</groupId>
      <artifactId>hazelcast</artifactId>
      <version>${hazelcast.version}</version>
    </dependency>

    <!-- Math -->
    <dependency>
      <groupId>org.apache.commons</groupId>
      <artifactId>commons-math3</artifactId>
      <version>${commons-math.version}</version>
    </dependency>

    <!-- Utilities -->
    <dependency>
      <groupId>org.projectlombok</groupId>
      <artifactId>lombok</artifactId>
      <scope>provided</scope>
    </dependency>
    <dependency>
      <groupId>joda-time</groupId>
      <artifactId>joda-time</artifactId>
    </dependency>
    <dependency>
      <groupId>javax.mail</groupId>
      <artifactId>mail</artifactId>
    </dependency>
    <dependency>
      <groupId>net.sf.supercsv</groupId>
      <artifactId>super-csv</artifactId>
    </dependency>

    <!-- Validation -->
    <dependency>
      <groupId>commons-validator</groupId>
      <artifactId>commons-validator</artifactId>
      <version>1.4.0</version>
      <exclusions>
        <exclusion>
          <artifactId>commons-logging</artifactId>
          <groupId>commons-logging</groupId>
        </exclusion>
      </exclusions>
    </dependency>

    <!-- Compression -->
    <dependency>
      <groupId>org.apache.commons</groupId>
      <artifactId>commons-compress</artifactId>
      <version>1.5</version>
    </dependency>

    <!-- Test -->
    <dependency>
      <groupId>com.yammer.dropwizard</groupId>
      <artifactId>dropwizard-testing</artifactId>
      <version>${dropwizard.version}</version>
      <scope>test</scope>
    </dependency>
    <dependency>
      <groupId>org.springframework</groupId>
      <artifactId>spring-test</artifactId>
      <version>${spring.version}</version>
      <scope>test</scope>
    </dependency>
    <dependency>
      <groupId>com.github.tlrx</groupId>
      <artifactId>elasticsearch-test</artifactId>
    </dependency>
    <dependency>
      <groupId>org.seleniumhq.selenium</groupId>
      <artifactId>selenium-chrome-driver</artifactId>
      <version>2.35.0</version>
      <scope>test</scope>
    </dependency>
    <dependency>
      <groupId>com.googlecode.catch-exception</groupId>
      <artifactId>catch-exception</artifactId>
      <version>1.2.0</version>
      <scope>test</scope>
    </dependency>
    <dependency>
      <groupId>com.sun.jersey.contribs</groupId>
      <artifactId>jersey-multipart</artifactId>
      <version>1.17.1</version>
    </dependency>
    <dependency>
      <groupId>com.yammer.dropwizard</groupId>
      <artifactId>dropwizard-jdbi</artifactId>
      <version>${dropwizard.version}</version>
    </dependency>
    <dependency>
      <groupId>com.h2database</groupId>
      <artifactId>h2</artifactId>
      <version>${h2.version}</version>
    </dependency>
  </dependencies>

  <build>
    <plugins>
      <!-- Test -->
      <plugin>
        <artifactId>maven-surefire-plugin</artifactId>
        <configuration>
          <excludes>
            <exclude>**/*IT.java</exclude>
            <exclude>**/*IntegrationTest.java</exclude>
          </excludes>
        </configuration>
      </plugin>

      <!-- Package -->
      <plugin>
        <artifactId>maven-shade-plugin</artifactId>
        <configuration>
          <createDependencyReducedPom>false</createDependencyReducedPom>
        </configuration>
      </plugin>
      <plugin>
        <artifactId>maven-assembly-plugin</artifactId>
        <executions>
          <execution>
            <id>create-dist</id>
            <phase>package</phase>
            <goals>
              <goal>single</goal>
            </goals>
            <configuration>
              <attach>${package.attach}</attach>
              <descriptors>
                <descriptor>src/main/assembly/bin.xml</descriptor>
              </descriptors>
            </configuration>
          </execution>
        </executions>
      </plugin>
    </plugins>
  </build>

  <properties>
    <!-- Entry point -->
    <main.class>org.icgc.dcc.portal.DataPortalService</main.class>

    <!-- Versions - Dropwizard -->
    <dropwizard.version>0.6.2</dropwizard.version>
    <dropwizard-spring.version>0.2</dropwizard-spring.version>

    <!-- Versions - Spring -->
    <spring.version>4.1.1.RELEASE</spring.version>

    <!-- Versions - Swagger -->
    <swagger.version>1.3.2</swagger.version>
    <swagger.scala.version>2.10</swagger.scala.version>

    <!-- Versions - Math -->
    <commons-math.version>3.4.1</commons-math.version>

    <!-- Versions - Testing -->
    <elasticsearch-test.version>0.0.9</elasticsearch-test.version>
    <h2.version>1.3.173</h2.version>
  </properties>

</project><|MERGE_RESOLUTION|>--- conflicted
+++ resolved
@@ -5,11 +5,7 @@
   <parent>
     <groupId>org.icgc.dcc</groupId>
     <artifactId>dcc-portal</artifactId>
-<<<<<<< HEAD
-    <version>3.7.6.3-pql-SNAPSHOT</version>
-=======
-    <version>3.8.1.2-SNAPSHOT</version>
->>>>>>> 19110542
+    <version>3.8.1.2-pql-SNAPSHOT</version>
     <relativePath>../pom.xml</relativePath>
   </parent>
 
