<?xml version="1.0" encoding="UTF-8"?>
<project xmlns="http://maven.apache.org/POM/4.0.0" xmlns:xsi="http://www.w3.org/2001/XMLSchema-instance" xsi:schemaLocation="http://maven.apache.org/POM/4.0.0 http://maven.apache.org/xsd/maven-4.0.0.xsd">
  <modelVersion>4.0.0</modelVersion>

  <parent>
    <groupId>org.icgc.dcc</groupId>
    <artifactId>dcc-portal</artifactId>
    <version>3.8.2.3-pql-SNAPSHOT</version>
    <relativePath>../pom.xml</relativePath>
  </parent>

  <artifactId>dcc-portal-api</artifactId>

  <name>${project.artifactId}</name>
  <description>${project.name}</description>

  <dependencies>
    <!-- DCC -->
    <dependency>
      <groupId>${project.groupId}</groupId>
      <artifactId>dcc-portal-ui</artifactId>
      <version>${project.version}</version>
    </dependency>
    <dependency>
      <groupId>${project.groupId}</groupId>
      <artifactId>dcc-portal-pql</artifactId>
      <version>${project.version}</version>
    </dependency>
    <dependency>
      <groupId>${project.groupId}</groupId>
      <artifactId>dcc-downloader-client</artifactId>
      <exclusions>
        <exclusion>
          <groupId>org.jruby</groupId>
          <artifactId>jruby-complete</artifactId>
        </exclusion>
        <exclusion>
          <groupId>org.mortbay.jetty</groupId>
          <artifactId>servlet-api-2.5</artifactId>
        </exclusion>
        <exclusion>
          <groupId>javax.servlet</groupId>
          <artifactId>servlet-api</artifactId>
        </exclusion>
      </exclusions>
    </dependency>
    <dependency>
      <groupId>${project.groupId}</groupId>
      <artifactId>dcc-common-core</artifactId>
    </dependency>
    <dependency>
      <groupId>${project.groupId}</groupId>
      <artifactId>dcc-common-client</artifactId>
    </dependency>

    <!-- Framework -->
    <dependency>
      <groupId>com.yammer.dropwizard</groupId>
      <artifactId>dropwizard-core</artifactId>
    </dependency>
    <dependency>
      <groupId>com.yammer.dropwizard</groupId>
      <artifactId>dropwizard-auth</artifactId>
      <version>${dropwizard.version}</version>
    </dependency>
    <dependency>
      <groupId>com.github.nhuray</groupId>
      <artifactId>dropwizard-spring</artifactId>
      <version>${dropwizard-spring.version}</version>
    </dependency>
    <!-- Framework - Overrides -->
    <dependency>
      <groupId>com.fasterxml.jackson.core</groupId>
      <artifactId>jackson-annotations</artifactId>
      <version>${jackson.version}</version>
    </dependency>
    <dependency>
      <groupId>com.fasterxml.jackson.jaxrs</groupId>
      <artifactId>jackson-jaxrs-json-provider</artifactId>
      <version>${jackson.version}</version>
    </dependency>

    <!-- Servlet -->
    <dependency>
      <groupId>org.tuckey</groupId>
      <artifactId>urlrewritefilter</artifactId>
      <version>4.0.4</version>
    </dependency>

    <!-- API documentation -->
    <dependency>
      <groupId>com.wordnik</groupId>
      <artifactId>swagger-core_${swagger.scala.version}</artifactId>
      <version>${swagger.version}</version>
      <exclusions>
        <exclusion>
          <groupId>org.slf4j</groupId>
          <artifactId>slf4j-log4j12</artifactId>
        </exclusion>
      </exclusions>
    </dependency>
    <dependency>
      <groupId>com.wordnik</groupId>
      <artifactId>swagger-jaxrs_${swagger.scala.version}</artifactId>
      <version>${swagger.version}</version>
    </dependency>

    <!-- Search -->
    <dependency>
      <groupId>org.elasticsearch</groupId>
      <artifactId>elasticsearch</artifactId>
      <version>1.4.4</version>
    </dependency>
    <dependency>
      <groupId>org.codehaus.groovy</groupId>
      <artifactId>groovy-all</artifactId>
    </dependency>

    <!-- Spring -->
    <dependency>
      <groupId>org.springframework</groupId>
      <artifactId>spring-context</artifactId>
      <version>${spring.version}</version>
      <exclusions>
        <exclusion>
          <artifactId>commons-logging</artifactId>
          <groupId>commons-logging</groupId>
        </exclusion>
      </exclusions>
    </dependency>

    <!-- OpenID -->
    <dependency>
      <groupId>org.openid4java</groupId>
      <artifactId>openid4java-consumer</artifactId>
      <version>0.9.6</version>
      <type>pom</type>
      <!-- Guice 2.0 has been superseded -->
      <exclusions>
        <exclusion>
          <groupId>com.google.code.guice</groupId>
          <artifactId>guice</artifactId>
        </exclusion>
        <exclusion>
          <artifactId>commons-logging</artifactId>
          <groupId>commons-logging</groupId>
        </exclusion>
      </exclusions>
    </dependency>
    <dependency>
      <groupId>com.google.inject</groupId>
      <artifactId>guice</artifactId>
    </dependency>

    <!-- JDBC -->
    <dependency>
      <groupId>org.postgresql</groupId>
      <artifactId>postgresql</artifactId>
    </dependency>

    <!-- Hazelcast -->
    <dependency>
      <groupId>com.hazelcast</groupId>
      <artifactId>hazelcast</artifactId>
      <version>${hazelcast.version}</version>
    </dependency>

    <!-- Math -->
    <dependency>
      <groupId>org.apache.commons</groupId>
      <artifactId>commons-math3</artifactId>
      <version>${commons-math.version}</version>
    </dependency>

    <!-- Utilities -->
    <dependency>
      <groupId>org.projectlombok</groupId>
      <artifactId>lombok</artifactId>
      <scope>provided</scope>
    </dependency>
    <dependency>
      <groupId>joda-time</groupId>
      <artifactId>joda-time</artifactId>
    </dependency>
    <dependency>
      <groupId>javax.mail</groupId>
      <artifactId>mail</artifactId>
    </dependency>
    <dependency>
      <groupId>net.sf.supercsv</groupId>
      <artifactId>super-csv</artifactId>
    </dependency>

    <!-- Validation -->
    <dependency>
      <groupId>commons-validator</groupId>
      <artifactId>commons-validator</artifactId>
      <version>1.4.0</version>
      <exclusions>
        <exclusion>
          <artifactId>commons-logging</artifactId>
          <groupId>commons-logging</groupId>
        </exclusion>
      </exclusions>
    </dependency>

    <!-- Compression -->
    <dependency>
      <groupId>org.apache.commons</groupId>
      <artifactId>commons-compress</artifactId>
      <version>1.5</version>
    </dependency>

    <!-- Test -->
    <dependency>
      <groupId>com.yammer.dropwizard</groupId>
      <artifactId>dropwizard-testing</artifactId>
      <version>${dropwizard.version}</version>
      <scope>test</scope>
    </dependency>
    <dependency>
      <groupId>org.springframework</groupId>
      <artifactId>spring-test</artifactId>
      <version>${spring.version}</version>
      <scope>test</scope>
    </dependency>
    <dependency>
      <groupId>com.github.tlrx</groupId>
      <artifactId>elasticsearch-test</artifactId>
    </dependency>
    <dependency>
      <groupId>org.seleniumhq.selenium</groupId>
      <artifactId>selenium-chrome-driver</artifactId>
      <version>2.35.0</version>
      <scope>test</scope>
    </dependency>
    <dependency>
      <groupId>com.googlecode.catch-exception</groupId>
      <artifactId>catch-exception</artifactId>
      <version>1.2.0</version>
      <scope>test</scope>
    </dependency>
    <dependency>
      <groupId>com.sun.jersey.contribs</groupId>
      <artifactId>jersey-multipart</artifactId>
      <version>1.17.1</version>
    </dependency>
    <dependency>
      <groupId>com.yammer.dropwizard</groupId>
      <artifactId>dropwizard-jdbi</artifactId>
      <version>${dropwizard.version}</version>
    </dependency>
    <dependency>
      <groupId>com.h2database</groupId>
      <artifactId>h2</artifactId>
      <version>${h2.version}</version>
    </dependency>
    <!-- For sending emails -->
    <dependency>
      <groupId>dumbster</groupId>
      <artifactId>dumbster</artifactId>
      <version>1.6</version>
      <scope>test</scope>
    </dependency>
  </dependencies>

  <build>
    <plugins>
      <!-- Test -->
      <plugin>
        <artifactId>maven-surefire-plugin</artifactId>
        <configuration>
          <excludes>
            <exclude>**/*IT.java</exclude>
            <exclude>**/*IntegrationTest.java</exclude>
          </excludes>
        </configuration>
      </plugin>

      <!-- Package -->
<<<<<<< HEAD
=======
      <plugin>
        <artifactId>maven-shade-plugin</artifactId>
        <configuration>
          <createDependencyReducedPom>false</createDependencyReducedPom>
        </configuration>
      </plugin>
>>>>>>> d15d45e8
      <plugin>
        <artifactId>maven-assembly-plugin</artifactId>
        <executions>
          <execution>
            <id>create-dist</id>
            <phase>package</phase>
            <goals>
              <goal>single</goal>
            </goals>
            <configuration>
              <attach>${package.attach}</attach>
              <descriptors>
                <descriptor>src/main/assembly/bin.xml</descriptor>
              </descriptors>
            </configuration>
          </execution>
        </executions>
      </plugin>
    </plugins>
  </build>

  <properties>
    <!-- Entry point -->
    <main.class>org.icgc.dcc.portal.DataPortalService</main.class>

    <!-- Versions - Dropwizard -->
    <dropwizard.version>0.6.2</dropwizard.version>
    <dropwizard-spring.version>0.2</dropwizard-spring.version>

    <!-- Versions - Spring -->
    <spring.version>4.1.1.RELEASE</spring.version>

    <!-- Versions - Swagger -->
    <swagger.version>1.3.2</swagger.version>
    <swagger.scala.version>2.10</swagger.scala.version>

    <!-- Versions - Math -->
    <commons-math.version>3.4.1</commons-math.version>

    <!-- Versions - Testing -->
    <elasticsearch-test.version>1.2.1</elasticsearch-test.version>
    <h2.version>1.3.173</h2.version>
  </properties>

</project><|MERGE_RESOLUTION|>--- conflicted
+++ resolved
@@ -1,5 +1,6 @@
 <?xml version="1.0" encoding="UTF-8"?>
-<project xmlns="http://maven.apache.org/POM/4.0.0" xmlns:xsi="http://www.w3.org/2001/XMLSchema-instance" xsi:schemaLocation="http://maven.apache.org/POM/4.0.0 http://maven.apache.org/xsd/maven-4.0.0.xsd">
+<project xmlns="http://maven.apache.org/POM/4.0.0" xmlns:xsi="http://www.w3.org/2001/XMLSchema-instance"
+  xsi:schemaLocation="http://maven.apache.org/POM/4.0.0 http://maven.apache.org/xsd/maven-4.0.0.xsd">
   <modelVersion>4.0.0</modelVersion>
 
   <parent>
@@ -278,15 +279,6 @@
       </plugin>
 
       <!-- Package -->
-<<<<<<< HEAD
-=======
-      <plugin>
-        <artifactId>maven-shade-plugin</artifactId>
-        <configuration>
-          <createDependencyReducedPom>false</createDependencyReducedPom>
-        </configuration>
-      </plugin>
->>>>>>> d15d45e8
       <plugin>
         <artifactId>maven-assembly-plugin</artifactId>
         <executions>
