--- conflicted
+++ resolved
@@ -5,11 +5,7 @@
   <parent>
     <groupId>org.icgc.dcc</groupId>
     <artifactId>dcc-portal</artifactId>
-<<<<<<< HEAD
-    <version>3.8.20-SNAPSHOT</version>
-=======
     <version>3.9.2-SNAPSHOT</version>
->>>>>>> 8aa1daca
     <relativePath>../pom.xml</relativePath>
   </parent>
 
@@ -353,11 +349,7 @@
 
   <properties>
     <!-- Entry point -->
-<<<<<<< HEAD
-    <main.class>org.icgc.dcc.portal.PortalMain</main.class>
-=======
     <main.class>org.springframework.boot.loader.JarLauncher</main.class>
->>>>>>> 8aa1daca
 
     <!-- Versions - Dropwizard -->
     <dropwizard.version>0.6.2</dropwizard.version>
