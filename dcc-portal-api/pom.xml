--- conflicted
+++ resolved
@@ -5,11 +5,7 @@
   <parent>
     <groupId>org.icgc.dcc</groupId>
     <artifactId>dcc-portal</artifactId>
-<<<<<<< HEAD
     <version>10-cdh-java8</version>
-=======
-    <version>3.7.6.8-SNAPSHOT</version>
->>>>>>> 6d865f12
     <relativePath>../pom.xml</relativePath>
   </parent>
 
