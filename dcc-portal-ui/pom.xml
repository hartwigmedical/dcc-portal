<?xml version="1.0" encoding="UTF-8"?>
<project xmlns="http://maven.apache.org/POM/4.0.0" xmlns:xsi="http://www.w3.org/2001/XMLSchema-instance" xsi:schemaLocation="http://maven.apache.org/POM/4.0.0 http://maven.apache.org/xsd/maven-4.0.0.xsd">
  <modelVersion>4.0.0</modelVersion>

  <parent>
    <groupId>org.icgc.dcc</groupId>
    <artifactId>dcc-portal</artifactId>
<<<<<<< HEAD
    <version>3.8.2.1-pql-SNAPSHOT</version>
=======
    <version>3.8.2.3-SNAPSHOT</version>
>>>>>>> 6cb0b659
    <relativePath>../pom.xml</relativePath>
  </parent>

  <artifactId>dcc-portal-ui</artifactId>

  <name>${project.artifactId}</name>
  <description>${project.name}</description>

  <build>
    <resources>
      <resource>
        <directory>src/main/js</directory>
        <filtering>true</filtering>
        <includes>
          <include>**/index.html</include>
        </includes>
      </resource>
      <resource>
        <directory>src/main/js</directory>
        <filtering>false</filtering>
        <excludes>
          <exclude>**/index.html</exclude>
        </excludes>
      </resource>
    </resources>

    <plugins>
      <plugin>
        <groupId>org.codehaus.mojo</groupId>
        <artifactId>exec-maven-plugin</artifactId>
        <executions>
          <!-- Compile -->
          <execution>
            <id>npm-install</id>
            <phase>compile</phase>
            <goals>
              <goal>exec</goal>
            </goals>
            <configuration>
              <executable>npm</executable>
              <arguments>
                <argument>install</argument>
              </arguments>
              <workingDirectory>src/main/js</workingDirectory>
            </configuration>
          </execution>

          <execution>
            <id>bower-install</id>
            <phase>compile</phase>
            <goals>
              <goal>exec</goal>
            </goals>
            <configuration>
              <executable>bower</executable>
              <arguments>
                <argument>install</argument>
              </arguments>
              <workingDirectory>src/main/js</workingDirectory>
            </configuration>
          </execution>

          <!-- Prepare package -->
          <execution>
            <id>grunt-build</id>
            <phase>prepare-package</phase>
            <goals>
              <goal>exec</goal>
            </goals>
            <configuration>
              <executable>grunt</executable>
              <arguments>
                <argument>build</argument>
                <argument>--force</argument>
              </arguments>
              <workingDirectory>src/main/js</workingDirectory>
            </configuration>
          </execution>
        </executions>
      </plugin>

      <!-- Test -->
      <plugin>
        <groupId>com.cj.jshintmojo</groupId>
        <artifactId>jshint-maven-plugin</artifactId>
        <version>1.0.0</version>
        <executions>
          <execution>
            <phase>test</phase>
            <goals>
              <goal>lint</goal>
            </goals>
          </execution>
        </executions>
        <configuration>
          <directories>
            <directory>src/main/js/app/scripts</directory>
          </directories>
          <!-- Ignore code from non-core DCC devs... for now -->
          <excludes>
            <exclude>src/main/js/app/scripts/modules/genomemaps</exclude>
            <exclude>src/main/js/app/scripts/modules/proteinstructureviewer</exclude>
          </excludes>
          <configFile>${basedir}/src/main/js/.jshintrc</configFile>
          <failOnError>true</failOnError>
        </configuration>
      </plugin>


      <!-- Package -->
      <plugin>
        <artifactId>maven-jar-plugin</artifactId>
        <executions>
          <execution>
            <phase>package</phase>
            <id>default-jar</id>
            <goals>
              <goal>jar</goal>
            </goals>
            <configuration>
              <classesDirectory>${project.build.directory}</classesDirectory>
              <includes>
                <include>app/**</include>
              </includes>
            </configuration>
          </execution>
        </executions>
      </plugin>
    </plugins>
    
    <pluginManagement>
            <plugins>
                <plugin>
                    <groupId>org.eclipse.m2e</groupId>
                    <artifactId>lifecycle-mapping</artifactId>
                    <version>1.0.0</version>
                    <configuration>
                        <lifecycleMappingMetadata>
                            <pluginExecutions>
                                <pluginExecution>
                                    <pluginExecutionFilter>
                                        <groupId>org.codehaus.mojo</groupId>
                                        <artifactId>exec-maven-plugin</artifactId>
                                        <versionRange>[1.2.1,)</versionRange>
                                        <goals>
                                            <goal>java</goal>
                                            <goal>exec</goal>
                                        </goals>
                                    </pluginExecutionFilter>
                                    <action>
                                        <ignore />
                                    </action>
                                </pluginExecution>
                            </pluginExecutions>
                        </lifecycleMappingMetadata>
                    </configuration>
                </plugin>
            </plugins>
        </pluginManagement>
  </build>

</project><|MERGE_RESOLUTION|>--- conflicted
+++ resolved
@@ -5,11 +5,7 @@
   <parent>
     <groupId>org.icgc.dcc</groupId>
     <artifactId>dcc-portal</artifactId>
-<<<<<<< HEAD
-    <version>3.8.2.1-pql-SNAPSHOT</version>
-=======
-    <version>3.8.2.3-SNAPSHOT</version>
->>>>>>> 6cb0b659
+    <version>3.8.2.3-pql-SNAPSHOT</version>
     <relativePath>../pom.xml</relativePath>
   </parent>
 
