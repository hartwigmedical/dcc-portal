<?xml version="1.0" encoding="UTF-8"?>
<project xmlns="http://maven.apache.org/POM/4.0.0" xmlns:xsi="http://www.w3.org/2001/XMLSchema-instance" xsi:schemaLocation="http://maven.apache.org/POM/4.0.0 http://maven.apache.org/xsd/maven-4.0.0.xsd">
  <modelVersion>4.0.0</modelVersion>

  <parent>
    <groupId>org.icgc.dcc</groupId>
    <artifactId>dcc-portal</artifactId>
    <version>3.8.5.7-SNAPSHOT</version>
    <relativePath>../pom.xml</relativePath>
  </parent>

  <artifactId>dcc-portal-ui</artifactId>

  <name>${project.artifactId}</name>
  <description>${project.name}</description>

  <build>
    <resources>
      <resource>
        <directory>src/main/js</directory>
        <filtering>true</filtering>
        <includes>
          <include>**/index.html</include>
        </includes>
      </resource>
      <resource>
        <directory>src/main/js</directory>
        <filtering>false</filtering>
        <excludes>
          <exclude>**/index.html</exclude>
        </excludes>
      </resource>
    </resources>

    <plugins>
      <plugin>
        <groupId>org.codehaus.mojo</groupId>
        <artifactId>exec-maven-plugin</artifactId>
        <executions>
          <!-- Compile -->
          <execution>
            <id>npm-install</id>
            <phase>compile</phase>
            <goals>
              <goal>exec</goal>
            </goals>
            <configuration>
              <executable>npm</executable>
              <arguments>
                <argument>install</argument>
              </arguments>
              <workingDirectory>src/main/js</workingDirectory>
            </configuration>
          </execution>

          <!-- Prepare package -->
          <execution>
            <id>grunt-build</id>
            <phase>prepare-package</phase>
            <goals>
              <goal>exec</goal>
            </goals>
            <configuration>
              <executable>grunt</executable>
              <arguments>
                <argument>build</argument>
              </arguments>
              <workingDirectory>src/main/js</workingDirectory>
            </configuration>
          </execution>
        </executions>
      </plugin>

<<<<<<< HEAD
      <!-- Test -->
      <plugin>
        <groupId>com.cj.jshintmojo</groupId>
        <artifactId>jshint-maven-plugin</artifactId>
        <version>1.0.0</version>
        <executions>
          <execution>
            <phase>test</phase>
            <goals>
              <goal>lint</goal>
            </goals>
          </execution>
        </executions>
        <configuration>
          <directories>
            <directory>src/main/js/app/scripts</directory>
          </directories>
          <!-- Ignore code from non-core DCC devs... for now -->
          <excludes>
            <exclude>src/main/js/app/scripts/modules/genomemaps</exclude>
            <exclude>src/main/js/app/scripts/modules/proteinstructureviewer</exclude>
            <exclude>src/main/js/app/scripts/ui/table2CSV.js</exclude>
            <exclude>src/main/js/app/scripts/common/pql/pqlparser.js</exclude>
          </excludes>
          <configFile>${basedir}/src/main/js/.jshintrc</configFile>
          <failOnError>true</failOnError>
        </configuration>
      </plugin>


=======
>>>>>>> 803a8944
      <!-- Package -->
      <plugin>
        <artifactId>maven-jar-plugin</artifactId>
        <executions>
          <execution>
            <phase>package</phase>
            <id>default-jar</id>
            <goals>
              <goal>jar</goal>
            </goals>
            <configuration>
              <classesDirectory>${project.build.directory}</classesDirectory>
              <includes>
                <include>app/**</include>
              </includes>
            </configuration>
          </execution>
        </executions>
      </plugin>
    </plugins>
    
    <pluginManagement>
            <plugins>
                <plugin>
                    <groupId>org.eclipse.m2e</groupId>
                    <artifactId>lifecycle-mapping</artifactId>
                    <version>1.0.0</version>
                    <configuration>
                        <lifecycleMappingMetadata>
                            <pluginExecutions>
                                <pluginExecution>
                                    <pluginExecutionFilter>
                                        <groupId>org.codehaus.mojo</groupId>
                                        <artifactId>exec-maven-plugin</artifactId>
                                        <versionRange>[1.2.1,)</versionRange>
                                        <goals>
                                            <goal>java</goal>
                                            <goal>exec</goal>
                                        </goals>
                                    </pluginExecutionFilter>
                                    <action>
                                        <ignore />
                                    </action>
                                </pluginExecution>
                            </pluginExecutions>
                        </lifecycleMappingMetadata>
                    </configuration>
                </plugin>
            </plugins>
        </pluginManagement>
  </build>

</project><|MERGE_RESOLUTION|>--- conflicted
+++ resolved
@@ -71,39 +71,6 @@
         </executions>
       </plugin>
 
-<<<<<<< HEAD
-      <!-- Test -->
-      <plugin>
-        <groupId>com.cj.jshintmojo</groupId>
-        <artifactId>jshint-maven-plugin</artifactId>
-        <version>1.0.0</version>
-        <executions>
-          <execution>
-            <phase>test</phase>
-            <goals>
-              <goal>lint</goal>
-            </goals>
-          </execution>
-        </executions>
-        <configuration>
-          <directories>
-            <directory>src/main/js/app/scripts</directory>
-          </directories>
-          <!-- Ignore code from non-core DCC devs... for now -->
-          <excludes>
-            <exclude>src/main/js/app/scripts/modules/genomemaps</exclude>
-            <exclude>src/main/js/app/scripts/modules/proteinstructureviewer</exclude>
-            <exclude>src/main/js/app/scripts/ui/table2CSV.js</exclude>
-            <exclude>src/main/js/app/scripts/common/pql/pqlparser.js</exclude>
-          </excludes>
-          <configFile>${basedir}/src/main/js/.jshintrc</configFile>
-          <failOnError>true</failOnError>
-        </configuration>
-      </plugin>
-
-
-=======
->>>>>>> 803a8944
       <!-- Package -->
       <plugin>
         <artifactId>maven-jar-plugin</artifactId>
