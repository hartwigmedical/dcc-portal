<?xml version="1.0" encoding="UTF-8"?>
<project xmlns="http://maven.apache.org/POM/4.0.0" xmlns:xsi="http://www.w3.org/2001/XMLSchema-instance" xsi:schemaLocation="http://maven.apache.org/POM/4.0.0 http://maven.apache.org/xsd/maven-4.0.0.xsd">
  <modelVersion>4.0.0</modelVersion>

  <parent>
    <groupId>org.icgc.dcc</groupId>
    <artifactId>dcc-portal</artifactId>
<<<<<<< HEAD
    <version>3.7.4.3-pql</version>
=======
    <version>3.7.6.3-SNAPSHOT</version>
>>>>>>> 8ca7412e
    <relativePath>../pom.xml</relativePath>
  </parent>

  <artifactId>dcc-portal-ui</artifactId>

  <name>${project.artifactId}</name>
  <description>${project.name}</description>

  <build>
    <resources>
      <resource>
        <directory>src/main/js</directory>
        <filtering>true</filtering>
        <includes>
          <include>**/index.html</include>
        </includes>
      </resource>
      <resource>
        <directory>src/main/js</directory>
        <filtering>false</filtering>
        <excludes>
          <exclude>**/index.html</exclude>
        </excludes>
      </resource>
    </resources>

    <plugins>
      <plugin>
        <groupId>org.codehaus.mojo</groupId>
        <artifactId>exec-maven-plugin</artifactId>
        <executions>
          <!-- Compile -->
          <execution>
            <id>npm-install</id>
            <phase>compile</phase>
            <goals>
              <goal>exec</goal>
            </goals>
            <configuration>
              <executable>npm</executable>
              <arguments>
                <argument>install</argument>
              </arguments>
              <workingDirectory>src/main/js</workingDirectory>
            </configuration>
          </execution>

          <!-- Prepare package -->
          <execution>
            <id>grunt-build</id>
            <phase>prepare-package</phase>
            <goals>
              <goal>exec</goal>
            </goals>
            <configuration>
              <executable>grunt</executable>
              <arguments>
                <argument>build</argument>
                <argument>--force</argument>
              </arguments>
              <workingDirectory>src/main/js</workingDirectory>
            </configuration>
          </execution>
        </executions>
      </plugin>

      <!-- Test -->
      <plugin>
        <groupId>com.cj.jshintmojo</groupId>
        <artifactId>jshint-maven-plugin</artifactId>
        <version>1.0.0</version>
        <executions>
          <execution>
            <phase>test</phase>
            <goals>
              <goal>lint</goal>
            </goals>
          </execution>
        </executions>
        <configuration>
          <directories>
            <directory>src/main/js/app/scripts</directory>
          </directories>
          <!-- Ignore code from non-core DCC devs... for now -->
          <excludes>
            <exclude>src/main/js/app/scripts/modules/genomemaps</exclude>
            <exclude>src/main/js/app/scripts/modules/proteinstructureviewer</exclude>
          </excludes>
          <configFile>${basedir}/src/main/js/.jshintrc</configFile>
          <failOnError>true</failOnError>
        </configuration>
      </plugin>


      <!-- Package -->
      <plugin>
        <artifactId>maven-jar-plugin</artifactId>
        <executions>
          <execution>
            <phase>package</phase>
            <id>default-jar</id>
            <goals>
              <goal>jar</goal>
            </goals>
            <configuration>
              <classesDirectory>${project.build.directory}</classesDirectory>
              <includes>
                <include>app/**</include>
              </includes>
            </configuration>
          </execution>
        </executions>
      </plugin>
    </plugins>
  </build>

</project><|MERGE_RESOLUTION|>--- conflicted
+++ resolved
@@ -5,11 +5,7 @@
   <parent>
     <groupId>org.icgc.dcc</groupId>
     <artifactId>dcc-portal</artifactId>
-<<<<<<< HEAD
-    <version>3.7.4.3-pql</version>
-=======
     <version>3.7.6.3-SNAPSHOT</version>
->>>>>>> 8ca7412e
     <relativePath>../pom.xml</relativePath>
   </parent>
 
