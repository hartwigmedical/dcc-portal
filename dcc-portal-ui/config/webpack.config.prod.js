var path = require('path');
var webpack = require('webpack');
var HtmlWebpackPlugin = require('html-webpack-plugin');
var ExtractTextPlugin = require('extract-text-webpack-plugin');
var CopyWebpackPlugin = require('copy-webpack-plugin');
var paths = require('./paths');

module.exports = {
  bail: true,
  devtool: 'eval',
  entry: {
    app: [
      require.resolve('./polyfills'),
      path.join(paths.appSrc, 'scripts/index')
    ],
    vendor: path.join(paths.appSrc, 'scripts/vendor'),
  },
  output: {
    path: paths.appBuild,
    filename: 'static/js/[name].[chunkhash:8].js',
    chunkFilename: 'static/js/[name].[chunkhash:8].chunk.js',
    publicPath: '/'
  },
  resolve: {
    extensions: ['', '.js', '.json'],
    modulesDirectories: ['node_modules', 'bower_components'],
  },
  resolveLoader: {
    root: paths.ownNodeModules,
    moduleTemplates: ['*-loader']
  },
  module: {
    preLoaders: [
      {
        test: /\.js$/,
        loader: 'eslint',
        include: paths.appSrc
      }
    ],
    noParse: /node_modules\/lodash\/lodash\.js/,
    loaders: [
      {
        test: /\.html$/,
<<<<<<< HEAD
        include: paths.appSrc,
        loaders: ['raw']
=======
        loader: 'raw',
>>>>>>> b31ad29e
      },
      {
        test: /index.html$/,
        loader: 'string-replace',
        query: {
          multiple: [
            {
              search: '\'COPYRIGHT_YEAR\'',
              replace: new Date().getUTCFullYear()
            },
          ]
        }
      },
      {
        test: /\.js$/,
        include: paths.appSrc,
        exclude: [paths.bowerModules, paths.internalVendorModules],
        loader: 'ng-annotate',
      },
      {
        test: /\.js$/,
        include: paths.appSrc,
        exclude: [paths.bowerModules, paths.internalVendorModules],
        loader: 'babel',
        query: require('./babel.prod'),
      },
      {
        test: /\.scss$/,
        include: [paths.appSrc, paths.appNodeModules],
        loader: ExtractTextPlugin.extract('style', 'css?-autoprefixer!postcss!sass'),
      },
      {
        test: /\.json$/,
        include: [paths.appSrc, paths.appNodeModules],
        loader: 'json'
      },
      {
        test: /\.(jpg|png|gif|eot|svg|ttf|woff|woff2)(\?.*)?$/,
        include: [paths.appSrc, paths.appNodeModules],
        loader: 'file',
        query: {
          name: 'static/media/[name].[hash:8].[ext]'
        }
      },
      {
        test: /\.(mp4|webm)(\?.*)?$/,
        include: [paths.appSrc, paths.appNodeModules],
        loader: 'url',
        query: {
          limit: 10000,
          name: 'static/media/[name].[hash:8].[ext]'
        }
      }
    ]
  },
  eslint: {
    // TODO: consider separate config for production,
    // e.g. to enable no-console and no-debugger only in prod.
    configFile: path.join(__dirname, 'eslint.js'),
    useEslintrc: false
  },
  postcss: function() {
    return [
      require('autoprefixer'),
    ];
  },
  plugins: [
    new CopyWebpackPlugin([
      {from: 'app/favicon.ico', to: paths.appBuild + '/favicon.ico'},
      {from: 'app/styles/fonts', to: paths.appBuild + '/styles/fonts'},
      {from: 'app/styles/images', to: paths.appBuild + '/styles/images'},
      {from: 'vendor/styles', to: paths.appBuild + '/vendor/styles'},
      {from: 'app/styles/icgc-icons.css', to: paths.appBuild + '/styles/icgc-icons.css'},

      // TODO: this is only necessary due to templateUrls, we should compile templates
      {from: 'app/scripts', to: paths.appBuild + '/scripts'},
    ]),
    new HtmlWebpackPlugin({
      inject: true,
      template: paths.appHtml,
      favicon: paths.appFavicon,
      minify: {
        removeComments: true,
        collapseWhitespace: true,
        removeRedundantAttributes: true,
        useShortDoctype: true,
        removeEmptyAttributes: true,
        removeStyleLinkTypeAttributes: true,
        keepClosingSlash: true,
        minifyJS: true,
        minifyCSS: true,
        minifyURLs: true
      }
    }),
    new webpack.DefinePlugin({
      'process.env.NODE_ENV': '"production"',
      'process.env.GENOME_VIEWER_REQUIRE_STRING': JSON.stringify(require('./shims/genome-viewer')),
    }),
    new webpack.optimize.OccurrenceOrderPlugin(),
    new webpack.optimize.DedupePlugin(),
    new webpack.optimize.UglifyJsPlugin({
      compress: {
        screw_ie8: true,
        warnings: false
      },
      mangle: {
        screw_ie8: true
      },
      output: {
        comments: false,
        screw_ie8: true
      }
    }),
    new webpack.optimize.CommonsChunkPlugin(/* chunkName= */"vendor", /* filename= */"vendor.bundle.js"),
    new ExtractTextPlugin('static/css/[name].[contenthash:8].css'),
  ]
};<|MERGE_RESOLUTION|>--- conflicted
+++ resolved
@@ -41,12 +41,7 @@
     loaders: [
       {
         test: /\.html$/,
-<<<<<<< HEAD
-        include: paths.appSrc,
-        loaders: ['raw']
-=======
         loader: 'raw',
->>>>>>> b31ad29e
       },
       {
         test: /index.html$/,
