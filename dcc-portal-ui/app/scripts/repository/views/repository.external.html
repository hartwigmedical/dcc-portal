<div class="h1-wrap">
    <h1 data-ui-scrollpoint="79">
        <span class="t_badge t_badge_icon t_badge__data_repositories">
          <span class="icon-download-cloud" />
        </span>
        {{:: ExternalRepoController.dataRepoTitle }}
    </h1>
</div>

<div>

<aside class="t_sidebar">

  <div class="t_tabs">
    <div class="t_tabs__tab t_tabs__tab__file"
      ng-class="{ active: ExternalRepoController.isOnFilesTab() }"
      ng-click="ExternalRepoController.setTabToFiles()">
      <translate>Files</translate>
    </div>
    <div class="t_tabs__tab t_tabs__tab__donor"
      ng-class="{ active: ExternalRepoController.isOnDonorsTab() }"
      ng-click="ExternalRepoController.setTabToDonors()">
      <translate>Donors</translate>
    </div>
  </div>

  <div class="t_facets_container">
    <div class="t_tab_pane"
      ng-class="{ active: ExternalRepoController.isOnFilesTab() }"
      ng-show="ExternalRepoController.isOnFilesTab()">
      <ul class="t_facets">
        <li data-tags-facet
          data-type="file"
          data-facet-name="id"
          data-proxy-type="file"
          data-proxy-facet-name="id"
          data-label="{{'File' | translate}}"
          data-placeholder="{{'e.g. FI123, 7f87aa6a-b447-5092...' | translate}}" 
          data-entity-sets="ExternalRepoController.fileSets"
          data-show-entity-set-facet="true"/>
        <terms data-type="file"
          data-facet-name="repoName"
          data-facet="ExternalRepoController.files.termFacets.repoName"
          data-label="{{'Repository' | translate}}"
          data-icon-getter="ExternalRepoController.repoIconClass" />
        <terms data-type="file"
          data-facet-name="dataType"
          data-label="{{'Data Type' | translate}}"
          data-facet="ExternalRepoController.files.termFacets.dataType"
          data-defined="true" />
        <terms data-type="file"
          data-facet-name="experimentalStrategy"
          data-label="{{'Experimental Strategy' | translate}}"
          data-facet="ExternalRepoController.files.termFacets.experimentalStrategy"
          data-defined="true" />
        <terms data-type="file"
          data-facet-name="study"
          data-label="{{'Only Files in Study' | translate}}"
          data-missing-text="None"
          data-facet="ExternalRepoController.files.termFacets.study" />
        <terms data-type="file"
          data-facet-name="fileFormat"
          data-label="{{'File Format' | translate}}"
          data-facet="ExternalRepoController.files.termFacets.fileFormat" />
        <terms data-type="file" data-facet-name="software"
          data-label="{{'Analysis Software' | translate}}"
          data-facet="ExternalRepoController.files.termFacets.software" />
        <terms data-type="file"
          data-facet-name="access"
          data-label="{{'Access' | translate}}"
          data-collapsed="true"
          data-facet="ExternalRepoController.files.termFacets.access" />
      </ul>
    </div>

    <div class="t_tab_pane"
      ng-class="{ active: ExternalRepoController.isOnDonorsTab() }"
      ng-show="ExternalRepoController.isOnDonorsTab()">
      <ul class="t_facets">
        <li data-tags-facet
          data-type="file-donor"
          data-facet-name="id"
          data-label="{{'Donor' | translate}}"
          data-placeholder="{{'e.g. DO45299, SA501608' | translate}}"
          data-proxy-type="file"
          data-proxy-facet-name="donorId"
          data-entity-sets="ExternalRepoController.donorSets"
          data-show-entity-set-facet="true"></li>
      <terms data-type="file" data-facet-name="projectCode"
             data-label="{{'Project' | translate}}"
             data-facet="ExternalRepoController.files.termFacets.projectCode"
             data-defined="true" />
      <terms data-type="file" data-facet-name="primarySite"
             data-label="{{'Primary Site' | translate}}"
             data-facet="ExternalRepoController.files.termFacets.primarySite"></terms>
      <terms data-type="file" data-facet-name="specimenType"
             data-facet="ExternalRepoController.files.termFacets.specimenType"
             data-label="{{'Specimen Type' | translate}}"
             data-defined="true"></terms>
      <terms data-type="file" data-facet-name="donorStudy"
             data-label="{{'Only Donors in Study' | translate}}"
             data-missing-text="None"
             data-facet="ExternalRepoController.files.termFacets.donorStudy"></terms>
    </ul>
    <section>
      <translate  has-markup>
        For more complex queries, use <a href=""
        ng-click="ExternalRepoController.viewInSearch (ExternalRepoController.summary.fileCount)">
          {{:: ExternalRepoController.advancedSearchInfo.title}}</a> and
          click on "View in {{:: ExternalRepoController.dataRepoTitle }}"
      </translate>
    </section>
    </div>
  </div>
</aside>

<article style="position: relative; margin-right: 1px;">
    <current></current>
    <div data-ng-if="ExternalRepoController.loadState.isLoading" class="loading loading-text no-animate">
      <h3><i class="icon-spinner icon-spin"></i>
        <translate>Loading Files...</translate>
      </h3>
    </div>
    <section style="padding-top:0">
        <div>
           <!--
           <p>
               ICGC raw data and other data are available in other repositories. You can use this search tool to find
               files of your interest and create repository-specific manifests. Some manifests may require
               <a href="https://docs.icgc.org/access-controlled-data" target="_blank"><i class="icon-external-link"></i>authorized</a> access.
               <br>
               -->
            </p>
        </div>
        <div class="empty loading-text" data-ng-if="!ExternalRepoController.loadState.isLoading && ExternalRepoController.files.hits.length === 0">
            <h3><translate>No Files Found</translate></h3>
        </div>
        <div data-ng-if="!ExternalRepoController.loadState.isLoading && ExternalRepoController.files.hits.length">
            <section class="well" style="padding-top:0.5rem; padding-bottom:0.5rem">

                <div class="quarter" data-ng-if="!ExternalRepoController.showIcgcGet">
                    <button class="t_button" data-ng-click="ExternalRepoController.downloadManifest()">
                      <i class="icon-download"></i><translate>Download manifests</translate>
                    </button>
                </div>
                <div class="quarter" data-ng-if="ExternalRepoController.showIcgcGet">
                  <button class="t_button" data-ng-click="ExternalRepoController.downloadManifest()">
                    <i class="icon-file"></i>Manifests
                  </button>

                  <button class="t_button" data-ng-click="ExternalRepoController.showIcgcGetModal()">
                    <img src="/styles/images/icgc-get-white.svg" style="width: 16px; margin-bottom: -3px;">
                    <span>icgc-get</span>
                  </button>
                </div>

                <div class="quarter">
                    <i class="icon-file" style="font-size:1.25rem"></i>
                    <strong >
                        <span data-ng-if="ExternalRepoController.summary.fileCount" data-ng-bind="ExternalRepoController.summary.fileCount | number"></span>
                        <span data-ng-if="! ExternalRepoController.summary.donorCount">
                            <i class="icon-spinner icon-spin"></i>
                        </span>
                    </strong> <translate>Files</translate>
                </div>
                <div class="quarter">
                    <i class="icon-team" style="font-size:1.25rem"></i>
                    <a href="" data-ng-if="ExternalRepoController.summary.donorCount" data-ng-click="ExternalRepoController.viewInSearch(ExternalRepoController.summary.fileCount)" >
                      <strong>
                          <span data-ng-bind="ExternalRepoController.summary.donorCount | number"></span>
                      </strong> <translate>Donors</translate>
                    </a>
                    <span data-ng-if="! ExternalRepoController.summary.donorCount">
                        <strong>
                            <i class="icon-spinner icon-spin"></i>
                        </strong> <translate>Donors</translate>
                    </span>
                </div>
                <div class="quarter omega">
                    <i class="icon-database" style="font-size:1.25rem"></i>
                    <strong>
                        <span data-ng-if="ExternalRepoController.summary.totalFileSize" data-ng-bind="ExternalRepoController.summary.totalFileSize | bytes"></span>
                        <span data-ng-if="! ExternalRepoController.summary.totalFileSize">
                            <i class="icon-spinner icon-spin"></i>
                        </span>
                    </strong>
                </div>
            </section>

            <section class="graphs-container">
              <div class="graphs">
                <bar
                  config-overrides="ExternalRepoController.repoChartConfigOverrides"
                  items="ExternalRepoController.facetCharts.repositories"
                  heading="{{'Repository' | translate}}"
                  ylabel="{{'Files' | translate}}"
                  type="bar"
                  width="390"
                  height="150"
                  group-percent="3"
                >
                </bar>

                <pie items='ExternalRepoController.facetCharts.primarySite' heading="{{'Primary Site' | translate | replace: ' ':'&nbsp;'}}" label="{{'Files' | translate}}" type="pie" width="160" group-percent="3"
                   height="150"></pie>
                <pie items='ExternalRepoController.facetCharts.dataType' heading="{{'Data Type' | translate}}" label="{{'Files' | translate}}" type="pie" width="160" group-percent="3"
                   height="150"></pie>
                <pie items='ExternalRepoController.facetCharts.experimentalStrategy' heading="{{'Experimental Strategy' | translate | replace: ' ':'&nbsp;'}}" label="{{'Files' | translate}}" type="pie" width="160" group-percent="3"
                   height="150"></pie>
              </div>

            </section>

            <div class="clearfix"></div>

            <span class="action-toolbar pull-right">
              <span class="action-item" style="font-weight: 300;">
                  <i class="icon-floppy"></i><a href="" data-ng-click="ExternalRepoController.saveDonorSet('donor', ExternalRepoController.summary.donorCount)"><translate>Save Donor Set</translate></a>
              </span>
              <span class="action-item">
                  <entityset-persistence-dropdown
                      selected-entity-ids="ExternalRepoController.selectedFiles"
                      entity-type="'file'"
                      set-total-count="ExternalRepoController.files.pagination.total"
                      set-limit="ICGC_SETTINGS.maxNumberOfHits"
                      on-operation-success="ExternalRepoController.handleOperationSuccess()"
                  ></entityset-persistence-dropdown>
              </span>
            </span>

            <div class="t_table_top">
                <span data-table-counts data-label="{{'files' | translate}}" data-page="ExternalRepoController.files.pagination"></span>
                <span class="t_tools">
                    <span class="t_tools__tool">
                        <i class="icon-file pull-right"
                           data-icgc-tooltip="{{'Export table as TSV' | translate}}" data-tooltip-placement="left"
                           data-ng-click="ExternalRepoController.export()"></i>
                    </span>
                </span>
            </div>

            <table class="table table-selectable">
                <thead>
                    <th>&nbsp;</th>
                    <th data-sortable data-type="files" data-field="id"
                      data-active="true" data-reversed="true"><translate>File ID</translate></th>

                    <th data-sortable data-type="files" data-field="donorId"><translate>Donor</translate></th>

                    <th><translate>Repository</translate></th>

                    <th data-sortable data-type="files" data-field="projectCode"><translate>Project</translate></th>

                    <th><translate>Study</translate></th>
                    <th data-sortable data-type="files" data-field="dataType"><translate>Data Type</translate></th>
                    <th data-sortable data-type="files"
                      data-field="experimentalStrategy"><translate>Strategy</translate></th>
                    <th><translate>Format</translate></th>

                    <!-- <th data-sortable data-type="files" data-field="fileSize">Size</th> -->
                    <th><translate>Size</translate></th>
                    <th style="text-align:center">
                      <abbr>
                        <i class="icon-chart-bar" 
                          icgc-tooltip="{{'BAM & VCF Stats (available only for BAM and VCF Files in AWS and Collaboratory)' | translate}}" tooltip-placement="left">
                        </i>
                      </abbr>
                    </th>

                </thead>

                <tbody>
                  <tr
                    data-ng-repeat="row in ExternalRepoController.files.hits track by row.id"
                    data-ng-click="ExternalRepoController.toggleRow (row)"
                    ng-class="{
                        'is-selected': ExternalRepoController.isSelected(row)
                    }"
                  >
                    <td>
                        <icgc-checkbox is-checked="ExternalRepoController.isSelected(row)"></icgc-checkbox>
                    </td>

                    <td style="white-space:nowrap;max-width: 8rem; font-size: {{ row.fileId.length > 100? '0.75rem' : ' inherit' }}">
                       <i class="{{ row.access === 'open' ? 'icon-lock-open' : 'icon-lock' }}" />
                       <a href="{{:: ExternalRepoController.dataRepoFileUrl }}{{ row.id }}"
                        icgc-tooltip="{{ ExternalRepoController.fileNames (row.fileCopies) }}"
                        ng-bind="row.id" />
                    </td>

                    <td ng-init="donorData = ExternalRepoController.donorInfo (row.donors)">
                      <a data-ng-if="row.donors.length < 2" href="{{ donorData.href }}" icgc-tooltip="{{ donorData.tooltip }}"
                        ng-bind="donorData.text" />
                      <a data-ng-if="row.donors.length >= 2" href="" data-ng-click="ExternalRepoController.viewFileInSearch(row.id, row.donors.length)" icgc-tooltip="{{ donorData.tooltip }}"
                        ng-bind="donorData.text" />
                    </td>

<<<<<<< HEAD
                    <td icgc-tooltip="{{ ExternalRepoController.repoNamesInTooltip (row.fileCopies) }}"
                      ng-bind="(row.fileCopies | _:'map':'repo.name' | _:'unique').join(', ')" />
=======
                    <td tooltip="{{ ExternalRepoController.repoNamesInTooltip (row.fileCopies) }}"
                      ng-bind="(row.fileCopies | _:'map':'repo.name' | _:'uniq').join(', ')" />
>>>>>>> 67d8ef9e

                    <td ng-init="ProjectData = ExternalRepoController.buildProjectInfo (row.donors)">
                      <a href="{{ ProjectData.href }}" icgc-tooltip="{{ ProjectData.tooltip }}"
                        ng-bind="ProjectData.text" />
                    </td>

                    <td>
                      <study-badge study="{{ row.study [0] }}" text="{{ row.study [0] }}">
                    </td>

                    <td>{{ row.dataCategorization.dataType }}</td>
                    <td>{{ row.dataCategorization.experimentalStrategy }}</td>

                    <td>{{ ExternalRepoController.fileFormats (row.fileCopies) }}</td>

                    <td class="text-right" style="white-space:nowrap">
                      {{ ExternalRepoController.fileAverageSize (row.fileCopies) | bytes }}
                    </td>

                    <td class="text-center" valign="middle" style="min-width: 1.6rem;">
                      <iobio-statistics data-file-copies="row.fileCopies"
                        data-object-id="row.objectId"
                        data-row-id="row.id"></iobio-statistics>
                    </td>

                  </tr>
                </tbody>
            </table>
           <pagination-controls data-type="files" data-data="ExternalRepoController.files"></pagination-controls>
        </div>

        <div ng-if="!ExternalRepoController.loadState.isLoading && ExternalRepoController.files.hits.length">
            <br>

            <small class="pull-left">
              <translate>
               Please see the <a href="http://docs.icgc.org/portal/repositories" target="_blank">
               <i class="icon-external-link"></i>Repository documentation</a> resource for a general overview of this feature.
              </translate>
            </small>
            <small class="pull-right">Index updated: {{ExternalRepoController.repoCreationTime | date}}</small>
        </div>
    </section>
</article>
</div><|MERGE_RESOLUTION|>--- conflicted
+++ resolved
@@ -295,14 +295,10 @@
                         ng-bind="donorData.text" />
                     </td>
 
-<<<<<<< HEAD
+
                     <td icgc-tooltip="{{ ExternalRepoController.repoNamesInTooltip (row.fileCopies) }}"
-                      ng-bind="(row.fileCopies | _:'map':'repo.name' | _:'unique').join(', ')" />
-=======
-                    <td tooltip="{{ ExternalRepoController.repoNamesInTooltip (row.fileCopies) }}"
                       ng-bind="(row.fileCopies | _:'map':'repo.name' | _:'uniq').join(', ')" />
->>>>>>> 67d8ef9e
-
+                    
                     <td ng-init="ProjectData = ExternalRepoController.buildProjectInfo (row.donors)">
                       <a href="{{ ProjectData.href }}" icgc-tooltip="{{ ProjectData.tooltip }}"
                         ng-bind="ProjectData.text" />
