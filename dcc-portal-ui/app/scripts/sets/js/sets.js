--- conflicted
+++ resolved
@@ -149,15 +149,8 @@
 
     function updateSetName(){
       return SetNameService.getSetFilters()
-<<<<<<< HEAD
-        .then(function (filters) {
-          return SetNameService.getSetName(filters, $scope.params.setType);
-        })
-        .then(function (setName) {
-=======
         .then(filters => SetNameService.getSetName(filters, $scope.params.setType))
         .then(setName => {
->>>>>>> c9740e35
           $scope.params.setName = setName;
         });
     }
