--- conflicted
+++ resolved
@@ -55,7 +55,7 @@
     .controller('AdvancedCtrl',
     function ($scope, $rootScope, $state, $modal, Page, AdvancedSearchTabs, LocationService, AdvancedDonorService, // jshint ignore:line
               AdvancedGeneService, AdvancedMutationService, SetService, CodeTable, Settings, Restangular,
-              RouteInfoService, FacetConstants, Extensions, SurvivalAnalysisLaunchService, gettextCatalog) {
+              RouteInfoService, FacetConstants, Extensions, gettextCatalog) {
 
       var _controller = this,
           dataRepoRouteInfo = RouteInfoService.get ('dataRepositories'),
@@ -447,21 +447,9 @@
           templateUrl: '/scripts/oncogrid/views/oncogrid.upload.html',
           controller: 'OncoGridUploadController',
           resolve: {
-<<<<<<< HEAD
-            donorsLimit: function(){
-              return _controller.Donor.donors.pagination.total;
-            },
-            genesLimit: function() {
-              return  _controller.Gene.genes.pagination.total;
-            },
-            filters: function() {
-              return LocationService.filters();
-            }
-=======
             donorsLimit: () => _controller.Donor.donors.pagination.total,
             genesLimit: () => _controller.Gene.genes.pagination.total,
             filters: () => LocationService.filters()
->>>>>>> c9740e35
           }
         });
       }
@@ -507,13 +495,7 @@
         });
       };
 
-      /**
-       * Run Survival/Phenotypw analysis
-       */
-      _controller.launchSurvivalAnalysis = (entityType, entityId, entitySymbol) => {
-        var filters = LocationService.filters();
-        SurvivalAnalysisLaunchService.launchSurvivalAnalysis(entityType, entityId, entitySymbol, filters);
-      }
+
       _init();
     })
    // Container to observation popup
