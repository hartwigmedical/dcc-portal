--- conflicted
+++ resolved
@@ -312,7 +312,6 @@
 
         });
 
-<<<<<<< HEAD
         $rootScope.$on(SetService.setServiceConstants.SET_EVENTS.SET_ADD_EVENT, () => {
           _controller.donorSets = _.cloneDeep(SetService.getAllDonorSets());
           _controller.geneSets = _.cloneDeep(SetService.getAllGeneSets());
@@ -323,8 +322,6 @@
           _controller.downloadEnabled = settings.downloadEnabled || false;
         });
 
-=======
->>>>>>> 17ea6645
         // Tabs need to update when using browser buttons
         // Shouldn't have to worry about refreshing data here
         // since you cannot change tabs and filters in one movement
