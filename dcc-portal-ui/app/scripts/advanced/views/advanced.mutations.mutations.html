<h3>
    <translate>Mutations</translate>
    <span class="action-toolbar pull-right">
        <span class="action-item">
            <i class="icon-chart"></i><a href="/browser/m?filters={{AdvancedCtrl.Location.filters()}}"><translate>Genome Viewer</translate></a>
        </span>
        <span class="action-item">
            <entityset-persistence-dropdown
                selected-entity-ids="AdvancedCtrl.selectedEntityIdsMap.mutation"
                entity-type="'mutation'"
                set-total-count="AdvancedCtrl.Mutation.mutations.pagination.total"
                set-limit="AdvancedCtrl.Settings.maxNumberOfHits"
                on-operation-success="AdvancedCtrl.handleOperationSuccess('mutation')"
            ></entityset-persistence-dropdown>
        </span>
    </span>
</h3>

<div class="t_table_top">
    <span data-table-counts data-label="{{'mutations' | translate}}" data-page="AdvancedCtrl.Mutation.mutations.pagination"></span>
    <span data-toolbar data-dl="mutations"></span>
</div>
<table class="table table-bordered table-striped table-condensed">
    <thead>
    <tr>
        <th rowspan="2"></th>
        <th rowspan="2" data-sortable data-type="mutations" data-field="id">ID</th>
        <th rowspan="2">
            <abbr data-icgc-tooltip="{{'Genomic DNA change, shown as {chromosome}:g.{start}{ref}>{tumor}' | translate}}">
                <translate>DNA change</translate></abbr>
        </th>
        <th rowspan="2" data-sortable data-type="mutations" data-field="type"><translate>Type</translate></th>
        <th rowspan="2">
            <abbr data-icgc-tooltip="{{'Consequences caused by the mutation, annotated using SnpEff with Sequence Ontology terms. High, Low impact AA change is in RED or GREEN respectively.' | translate}}"><translate>Consequences</translate></abbr>
        </th>
        <th class="text-center" colspan="2"><translate># Donors affected</translate></th>
        <th rowspan="2">
            <abbr data-icgc-tooltip="{{ 'Cohort comparison for filtered donors with versus without mutation' | translate }}" 
                data-tooltip-placement="left"
                style="display:block;padding-left:5px;">
                <i class="icon-chart-bar">
                </i>
            </abbr>
        </th>
    </tr>
    <tr>
        <th data-sortable data-type="mutations" data-field="affectedDonorCountFiltered" data-active="true"
            data-reversed="true" class="text-center">
<<<<<<< HEAD
            <abbr data-tooltip="{{'Number of Donors affected by Mutation<br># of filtered donors with the current gene mutated / # of filtered donors' | translate}}"><translate>Total</translate></abbr>
=======
            <abbr data-icgc-tooltip="{{'Number of Donors affected by Mutation<br>Filtered by Current Search Criteria / unfiltered # donors the mutation is observed.' | translate}}"><translate>Total</translate></abbr>
>>>>>>> 59bcc6ba
        </th>
        <th class="text-center">
            <abbr data-icgc-tooltip="{{'# Donors where mutation is observed filtered by current criteria / # SSM tested donors portal wide. Expand to see breakdown by project.' | translate}}"
                  data-tooltip-placement="left"><translate>Across all Projects</translate></abbr>
        </th>
    </tr>
    </thead>
    <tbody>
    <tr
        data-ng-repeat="mutation in AdvancedCtrl.Mutation.mutations.hits track by mutation.id"
        ng-class="{
            'is-selected': AdvancedCtrl.isEntitySelected('mutation', mutation)
        }"
    >
        <td ng-click="AdvancedCtrl.toggleSelectedEntity('mutation', mutation)">
            <icgc-checkbox is-checked="AdvancedCtrl.isEntitySelected('mutation', mutation)"></icgc-checkbox>
        </td>
        <td><a href='/mutations/{{ mutation.id }}'>{{ mutation.id }}</a></td>
        <td class="t_cell_line_break">chr{{mutation.chromosome}}:g.{{ mutation.start }}{{ mutation.mutation }}</td>
        <td><abbr data-icgc-tooltip="{{ mutation.type | define }}">{{ mutation.type }}</abbr></td>
        <td style="max-width: 15rem; white-space: normal">
            <mutation-consequences  items="mutation.consequences"></mutation-consequences>
        </td>
        <td class="text-right" style="position: relative; white-space: nowrap">
                        
                    <span style="position: relative;display: block;">
                        <a href='/search?filters={{mutation.embedQuery}}'>
                            {{mutation.affectedDonorCountFiltered | number}}
                        </a>
                        /
                        <a href='{{ AdvancedCtrl.SSMDonorCountQuery() }}'>
                            {{AdvancedCtrl.SSMDonorCount | number}}
                        </a>
                        <em>({{mutation.affectedDonorCountFiltered/AdvancedCtrl.SSMDonorCount * 100 |
                            number:2}}%)</em>
                    </span>
        </td>
        <td class="text-right" style="white-space: nowrap">
            <ul data-hide-sum-list="{{mutation.uiDonors}}"
                data-link='/search?filters={{mutation.uiDonorsLink}}'>
                <li data-ng-repeat="p in list | orderBy:'percentage':true"
                    style="position: relative">
                            <span style="position: relative">
                                <a data-tooltip-placement="left"
                                   data-icgc-tooltip="{{ p.projectName }}"
                                   href="/projects/{{p.term}}">{{p.term}}</a>:
                            <a href='/search?filters={{AdvancedCtrl.Mutation.projectMutationQuery(p.term, mutation.id)}}'>
                                {{p.count | number}}
                            </a>/
                            <a href='/search?filters={"donor":{"projectId":{"is":["{{p.term}}"]},"availableDataTypes":{"is":["ssm"]}}}'>
                                {{p.countTotal | number}}
                            </a>
                            <em>({{p.percentage * 100 | number:2}}%)</em>
                            </span>
                </li>
            </ul>
        </td>
        <td>
            <i class="icon-chart-bar phenotype-analysis" style="padding-left:5px;"
                data-ng-click="AdvancedCtrl.launchSurvivalAnalysis('mutation', mutation.id, mutation.id)"></i>
        </td>
    </tr>
    </tbody>
</table>
<pagination-controls data-type="mutations" data="AdvancedCtrl.Mutation.mutations"></pagination-controls>

<table class="hidden" id="mutations" data-ng-if="AdvancedCtrl.Page.isExporting()">
    <thead>
        <tr>
            <th><translate>Mutation ID</translate></th>
            <th><translate>Genomic DNA Change</translate></th>
            <th><translate>Type</translate></th>
            <th><translate>Consequences</translate></th>
            <th><translate>Donors affected</translate></th>
            <th><translate>Projects Mutation Observed</translate></th>
        </tr>
    </thead>
    <tbody>
        <tr data-ng-repeat="mutation in AdvancedCtrl.Mutation.mutations.hits track by mutation.id">
            <td>{{mutation.id}}</td>
            <td>chr{{mutation.chromosome}}:g.{{ mutation.start }}{{ mutation.mutation }}</td>
            <td>{{mutation.type | define }}</td>
            <td>
                <mutation-consequences items="mutation.consequences"></mutation-consequences>
            </td>
            <td>{{mutation.affectedDonorCountFiltered}}/{{mutation.affectedDonorCountTotal}}</td>
            <td>{{mutation.uiDonorsExportString}}</td>
        </tr>
    </tbody>
</table><|MERGE_RESOLUTION|>--- conflicted
+++ resolved
@@ -46,11 +46,7 @@
     <tr>
         <th data-sortable data-type="mutations" data-field="affectedDonorCountFiltered" data-active="true"
             data-reversed="true" class="text-center">
-<<<<<<< HEAD
-            <abbr data-tooltip="{{'Number of Donors affected by Mutation<br># of filtered donors with the current gene mutated / # of filtered donors' | translate}}"><translate>Total</translate></abbr>
-=======
             <abbr data-icgc-tooltip="{{'Number of Donors affected by Mutation<br>Filtered by Current Search Criteria / unfiltered # donors the mutation is observed.' | translate}}"><translate>Total</translate></abbr>
->>>>>>> 59bcc6ba
         </th>
         <th class="text-center">
             <abbr data-icgc-tooltip="{{'# Donors where mutation is observed filtered by current criteria / # SSM tested donors portal wide. Expand to see breakdown by project.' | translate}}"
