--- conflicted
+++ resolved
@@ -40,11 +40,7 @@
                 <span class="action-item">
                     <i class="icon-grid"></i>
                     <a href="#" data-ng-click="AdvancedCtrl.oncogridAnalysis()">
-<<<<<<< HEAD
-                        <translate>Oncogrid Analysis</translate>
-=======
                         <translate>Oncogrid</translate>
->>>>>>> c9740e35
                     </a>
                </span>
                <span class="action-item">
