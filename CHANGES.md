ICGC DCC - Portal - Change Log
===

Change log for the DCC 2.0 Portal

3.8.14.x
--
<<<<<<< HEAD
 - Added functionality to view files in external repo based on filter from advanced search
 - Added functionality to download and view donor sets in external repository from analysis
 - Added full screen support for Genome Viewer and Pathway Viewer
=======
 - Bug fix for gene query in the case of no donor analysis
 - Added full screen support for Genome Viewer
 - Added full screen support for Pathway Viewer
>>>>>>> ce4edf9c
 - Disease pathways should no longer throw errors
 - QOL improvements and various bug fixes for Pathway Viewer
 - Added Tumor Types facet in Projects page

3.8.9.0
--
 - Added Pancancer pages
 - Fix minor issues with protein viewer and enrichment analysis

3.8.8.0
--
 - Upgraded core javascript libraries
 - Reduced project colour space to primary sites
 - Added facet / filter / badge support for PanCancer (PCAWG) donors
 - Added support for clinical supplementary files (family, exposure, therapy)
 - Added external repositories to Data Repository page
 - Added Data Repository search and manifest export
 - Added support for non-Molecular / non-Clinical project / donor entity pages
 - Added preliminary UI / API support for "donor states"
 - Added miscelaneous bug fixes.

3.8.2.4
---
 - Added support for HTTP range headers for static downloads

3.8.2.3
---

- Added phenotype comparison to data analysis
- Redesigned data analysis to better model user activities
- Added functionality to save custom uploaded gene list
- Added version control and version deprecation for data analyses
- Added demo analyses
- Upgrade libraries
- Fix bugs and usability issues.

3.8.2.2
---

- Added "Donor Count History" chart to the Projects Page
- Added versioning in relational models for compatibility detection in data releases.

3.8.1.3
---

- Added ability to disable downloader in the API and UI
- Harmonized tooltips across application

3.7.6.4
---

- New functions to save donor, gene and muation sets
- Gene set enrichment analysis
- Set operations analysis
- Projects page layout optimization
- Charts optimization
- Global alliance beacon
- Bug fixes

3.7.6.3
---

- Health checks for CUD and Hazelcast
- Dynamically configurable logging
- Connection pooling with healh check

3.7.6.2
---

- Gene Ontology integration
- Update Reactome pathway 
- Update Cancer Gene Census
- Route change: Pathway to GeneSet
- Various small fixes


3.7.4.1
---

- Plot showing exome mutations across projects
- Upload custom gene list
- Markdown support for data repository


3.5.8
---

- Support multiple observations
- Genome Maps update

3.5.2
---

- Added a url shortening service for search queries
- Updated to latest Genome Maps

3.2.3
---

- Added "Data Repository HREF" feature

3.2
---

- Added "Aggregated SSM VCF" feature
- Added "Pathway Entity Page" feature
- Added "Pathway Search" feature
- Added "Gene Sets" feature
- Added "Functional Impact" feature
- Added "Project Search" feature
- Added "Authentication and Authorization" feature
- Added "Controlled Access Download" feature
- Added "Asynchronous Download" feature
- Added "Public RESTful API" feature<|MERGE_RESOLUTION|>--- conflicted
+++ resolved
@@ -5,17 +5,12 @@
 
 3.8.14.x
 --
-<<<<<<< HEAD
  - Added functionality to view files in external repo based on filter from advanced search
  - Added functionality to download and view donor sets in external repository from analysis
  - Added full screen support for Genome Viewer and Pathway Viewer
-=======
  - Bug fix for gene query in the case of no donor analysis
- - Added full screen support for Genome Viewer
- - Added full screen support for Pathway Viewer
->>>>>>> ce4edf9c
  - Disease pathways should no longer throw errors
- - QOL improvements and various bug fixes for Pathway Viewer
+ - QOL improvements and various bug fixes for Pathway Viewer and Genome Viewer
  - Added Tumor Types facet in Projects page
 
 3.8.9.0
