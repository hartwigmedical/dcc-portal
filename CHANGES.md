ICGC DCC - Portal - Change Log
===

Change log for the DCC 2.0 Portal

3.8.14.x
--
 - Added full screen support for Pathway Viewer
 - Disease pathways should no longer throw errors
 - QOL improvements and various bug fixes for Pathway Viewer
<<<<<<< HEAD
 - Added Tumor Types facet in Projects page
 
=======

>>>>>>> 93273c99
3.8.9.0
--
 - Added Pancancer pages
 - Fix minor issues with protein viewer and enrichment analysis


3.8.8.0
--
 - Upgraded core javascript libraries
 - Reduced project colour space to primary sites
 - Added facet / filter / badge support for PanCancer (PCAWG) donors
 - Added support for clinical supplementary files (family, exposure, therapy)
 - Added external repositories to Data Repository page
 - Added Data Repository search and manifest export
 - Added support for non-Molecular / non-Clinical project / donor entity pages
 - Added preliminary UI / API support for "donor states"
 - Added miscelaneous bug fixes.

3.8.2.4
---
 - Added support for HTTP range headers for static downloads

3.8.2.3
---

- Added phenotype comparison to data analysis
- Redesigned data analysis to better model user activities
- Added functionality to save custom uploaded gene list
- Added version control and version deprecation for data analyses
- Added demo analyses
- Upgrade libraries
- Fix bugs and usability issues.

3.8.2.2
---

- Added "Donor Count History" chart to the Projects Page
- Added versioning in relational models for compatibility detection in data releases.

3.8.1.3
---

- Added ability to disable downloader in the API and UI
- Harmonized tooltips across application

3.7.6.4
---

- New functions to save donor, gene and muation sets
- Gene set enrichment analysis
- Set operations analysis
- Projects page layout optimization
- Charts optimization
- Global alliance beacon
- Bug fixes

3.7.6.3
---

- Health checks for CUD and Hazelcast
- Dynamically configurable logging
- Connection pooling with healh check

3.7.6.2
---

- Gene Ontology integration
- Update Reactome pathway 
- Update Cancer Gene Census
- Route change: Pathway to GeneSet
- Various small fixes


3.7.4.1
---

- Plot showing exome mutations across projects
- Upload custom gene list
- Markdown support for data repository


3.5.8
---

- Support multiple observations
- Genome Maps update

3.5.2
---

- Added a url shortening service for search queries
- Updated to latest Genome Maps

3.2.3
---

- Added "Data Repository HREF" feature

3.2
---

- Added "Aggregated SSM VCF" feature
- Added "Pathway Entity Page" feature
- Added "Pathway Search" feature
- Added "Gene Sets" feature
- Added "Functional Impact" feature
- Added "Project Search" feature
- Added "Authentication and Authorization" feature
- Added "Controlled Access Download" feature
- Added "Asynchronous Download" feature
- Added "Public RESTful API" feature<|MERGE_RESOLUTION|>--- conflicted
+++ resolved
@@ -8,17 +8,12 @@
  - Added full screen support for Pathway Viewer
  - Disease pathways should no longer throw errors
  - QOL improvements and various bug fixes for Pathway Viewer
-<<<<<<< HEAD
  - Added Tumor Types facet in Projects page
- 
-=======
 
->>>>>>> 93273c99
 3.8.9.0
 --
  - Added Pancancer pages
  - Fix minor issues with protein viewer and enrichment analysis
-
 
 3.8.8.0
 --
